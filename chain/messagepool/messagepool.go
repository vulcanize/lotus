package messagepool

import (
	"bytes"
	"context"
	"errors"
	"fmt"
	"math"
	stdbig "math/big"
	"sort"
	"sync"
	"time"

	"github.com/filecoin-project/go-state-types/abi"
	"github.com/filecoin-project/go-state-types/big"
	"github.com/filecoin-project/go-state-types/crypto"
	"github.com/hashicorp/go-multierror"
	lru "github.com/hashicorp/golang-lru"
	"github.com/ipfs/go-cid"
	"github.com/ipfs/go-datastore"
	"github.com/ipfs/go-datastore/namespace"
	"github.com/ipfs/go-datastore/query"
	logging "github.com/ipfs/go-log/v2"
	pubsub "github.com/libp2p/go-libp2p-pubsub"
	lps "github.com/whyrusleeping/pubsub"
	"golang.org/x/xerrors"

	"github.com/filecoin-project/go-address"

	"github.com/filecoin-project/lotus/api"
	"github.com/filecoin-project/lotus/build"
	"github.com/filecoin-project/lotus/chain/store"
	"github.com/filecoin-project/lotus/chain/types"
	"github.com/filecoin-project/lotus/chain/vm"
	"github.com/filecoin-project/lotus/journal"
	"github.com/filecoin-project/lotus/lib/sigs"
	"github.com/filecoin-project/lotus/node/modules/dtypes"

	"github.com/raulk/clock"
)

var log = logging.Logger("messagepool")

var futureDebug = false

var rbfNumBig = types.NewInt(uint64((ReplaceByFeeRatioDefault - 1) * RbfDenom))
var rbfDenomBig = types.NewInt(RbfDenom)

const RbfDenom = 256

var RepublishInterval = time.Duration(10*build.BlockDelaySecs+build.PropagationDelaySecs) * time.Second

var minimumBaseFee = types.NewInt(uint64(build.MinimumBaseFee))
var baseFeeLowerBoundFactor = types.NewInt(10)
var baseFeeLowerBoundFactorConservative = types.NewInt(100)

var MaxActorPendingMessages = 1000
var MaxUntrustedActorPendingMessages = 10

var MaxNonceGap = uint64(4)

var (
	ErrMessageTooBig = errors.New("message too big")

	ErrMessageValueTooHigh = errors.New("cannot send more filecoin than will ever exist")

	ErrNonceTooLow = errors.New("message nonce too low")

	ErrGasFeeCapTooLow = errors.New("gas fee cap too low")

	ErrNotEnoughFunds = errors.New("not enough funds to execute transaction")

	ErrInvalidToAddr = errors.New("message had invalid to address")

	ErrSoftValidationFailure  = errors.New("validation failure")
	ErrRBFTooLowPremium       = errors.New("replace by fee has too low GasPremium")
	ErrTooManyPendingMessages = errors.New("too many pending messages for actor")
	ErrNonceGap               = errors.New("unfulfilled nonce gap")
)

const (
	localMsgsDs = "/mpool/local"

	localUpdates = "update"
)

// Journal event types.
const (
	evtTypeMpoolAdd = iota
	evtTypeMpoolRemove
	evtTypeMpoolRepub
)

// MessagePoolEvt is the journal entry for message pool events.
type MessagePoolEvt struct {
	Action   string
	Messages []MessagePoolEvtMessage
	Error    error `json:",omitempty"`
}

type MessagePoolEvtMessage struct {
	types.Message

	CID cid.Cid
}

func init() {
	// if the republish interval is too short compared to the pubsub timecache, adjust it
	minInterval := pubsub.TimeCacheDuration + time.Duration(build.PropagationDelaySecs)
	if RepublishInterval < minInterval {
		RepublishInterval = minInterval
	}
}

type MessagePool struct {
	lk sync.Mutex

	ds dtypes.MetadataDS

	addSema chan struct{}

	closer chan struct{}

	repubTk      *clock.Ticker
	repubTrigger chan struct{}

	republished map[cid.Cid]struct{}

	// do NOT access this map directly, use isLocal, setLocal, and forEachLocal respectively
	localAddrs map[address.Address]struct{}

	// do NOT access this map directly, use getPendingMset, setPendingMset, deletePendingMset, forEachPending, and clearPending respectively
	pending map[address.Address]*msgSet

	keyCache map[address.Address]address.Address

	curTsLk sync.Mutex // DO NOT LOCK INSIDE lk
	curTs   *types.TipSet

	cfgLk sync.RWMutex
	cfg   *types.MpoolConfig

	api Provider

	minGasPrice types.BigInt

	currentSize int

	// pruneTrigger is a channel used to trigger a mempool pruning
	pruneTrigger chan struct{}

	// pruneCooldown is a channel used to allow a cooldown time between prunes
	pruneCooldown chan struct{}

	blsSigCache *lru.TwoQueueCache

	changes *lps.PubSub

	localMsgs datastore.Datastore

	netName dtypes.NetworkName

	sigValCache *lru.TwoQueueCache

	evtTypes [3]journal.EventType
	journal  journal.Journal
}

type msgSet struct {
	msgs          map[uint64]*types.SignedMessage
	nextNonce     uint64
	requiredFunds *stdbig.Int
}

func newMsgSet(nonce uint64) *msgSet {
	return &msgSet{
		msgs:          make(map[uint64]*types.SignedMessage),
		nextNonce:     nonce,
		requiredFunds: stdbig.NewInt(0),
	}
}

func ComputeMinRBF(curPrem abi.TokenAmount) abi.TokenAmount {
	minPrice := types.BigAdd(curPrem, types.BigDiv(types.BigMul(curPrem, rbfNumBig), rbfDenomBig))
	return types.BigAdd(minPrice, types.NewInt(1))
}

func CapGasFee(mff dtypes.DefaultMaxFeeFunc, msg *types.Message, sendSepc *api.MessageSendSpec) {
	var maxFee abi.TokenAmount
	if sendSepc != nil {
		maxFee = sendSepc.MaxFee
	}
	if maxFee.Int == nil || maxFee.Equals(big.Zero()) {
		mf, err := mff()
		if err != nil {
			log.Errorf("failed to get default max gas fee: %+v", err)
			mf = big.Zero()
		}
		maxFee = mf
	}

	gl := types.NewInt(uint64(msg.GasLimit))
	totalFee := types.BigMul(msg.GasFeeCap, gl)

	if totalFee.LessThanEqual(maxFee) {
		return
	}

	msg.GasFeeCap = big.Div(maxFee, gl)
	msg.GasPremium = big.Min(msg.GasFeeCap, msg.GasPremium) // cap premium at FeeCap
}

func (ms *msgSet) add(m *types.SignedMessage, mp *MessagePool, strict, untrusted bool) (bool, error) {
	nextNonce := ms.nextNonce
	nonceGap := false

	maxNonceGap := MaxNonceGap
	maxActorPendingMessages := MaxActorPendingMessages
	if untrusted {
		maxNonceGap = 0
		maxActorPendingMessages = MaxUntrustedActorPendingMessages
	}

	switch {
	case m.Message.Nonce == nextNonce:
		nextNonce++
		// advance if we are filling a gap
		for _, fillGap := ms.msgs[nextNonce]; fillGap; _, fillGap = ms.msgs[nextNonce] {
			nextNonce++
		}

	case strict && m.Message.Nonce > nextNonce+maxNonceGap:
		return false, xerrors.Errorf("message nonce has too big a gap from expected nonce (Nonce: %d, nextNonce: %d): %w", m.Message.Nonce, nextNonce, ErrNonceGap)

	case m.Message.Nonce > nextNonce:
		nonceGap = true
	}

	exms, has := ms.msgs[m.Message.Nonce]
	if has {
		// refuse RBF if we have a gap
		if strict && nonceGap {
			return false, xerrors.Errorf("rejecting replace by fee because of nonce gap (Nonce: %d, nextNonce: %d): %w", m.Message.Nonce, nextNonce, ErrNonceGap)
		}

		if m.Cid() != exms.Cid() {
			// check if RBF passes
			minPrice := ComputeMinRBF(exms.Message.GasPremium)
			if types.BigCmp(m.Message.GasPremium, minPrice) >= 0 {
				log.Debugw("add with RBF", "oldpremium", exms.Message.GasPremium,
					"newpremium", m.Message.GasPremium, "addr", m.Message.From, "nonce", m.Message.Nonce)
			} else {
				log.Debugf("add with duplicate nonce. message from %s with nonce %d already in mpool,"+
					" increase GasPremium to %s from %s to trigger replace by fee: %s",
					m.Message.From, m.Message.Nonce, minPrice, m.Message.GasPremium,
					ErrRBFTooLowPremium)
				return false, xerrors.Errorf("message from %s with nonce %d already in mpool,"+
					" increase GasPremium to %s from %s to trigger replace by fee: %w",
					m.Message.From, m.Message.Nonce, minPrice, m.Message.GasPremium,
					ErrRBFTooLowPremium)
			}
		} else {
			return false, xerrors.Errorf("message from %s with nonce %d already in mpool: %w",
				m.Message.From, m.Message.Nonce, ErrSoftValidationFailure)
		}

		ms.requiredFunds.Sub(ms.requiredFunds, exms.Message.RequiredFunds().Int)
		//ms.requiredFunds.Sub(ms.requiredFunds, exms.Message.Value.Int)
	}

	if !has && strict && len(ms.msgs) >= maxActorPendingMessages {
		log.Errorf("too many pending messages from actor %s", m.Message.From)
		return false, ErrTooManyPendingMessages
	}

	if strict && nonceGap {
		log.Debugf("adding nonce-gapped message from %s (nonce: %d, nextNonce: %d)",
			m.Message.From, m.Message.Nonce, nextNonce)
	}

	ms.nextNonce = nextNonce
	ms.msgs[m.Message.Nonce] = m
	ms.requiredFunds.Add(ms.requiredFunds, m.Message.RequiredFunds().Int)
	//ms.requiredFunds.Add(ms.requiredFunds, m.Message.Value.Int)

	return !has, nil
}

func (ms *msgSet) rm(nonce uint64, applied bool) {
	m, has := ms.msgs[nonce]
	if !has {
		if applied && nonce >= ms.nextNonce {
			// we removed a message we did not know about because it was applied
			// we need to adjust the nonce and check if we filled a gap
			ms.nextNonce = nonce + 1
			for _, fillGap := ms.msgs[ms.nextNonce]; fillGap; _, fillGap = ms.msgs[ms.nextNonce] {
				ms.nextNonce++
			}
		}
		return
	}

	ms.requiredFunds.Sub(ms.requiredFunds, m.Message.RequiredFunds().Int)
	//ms.requiredFunds.Sub(ms.requiredFunds, m.Message.Value.Int)
	delete(ms.msgs, nonce)

	// adjust next nonce
	if applied {
		// we removed a (known) message because it was applied in a tipset
		// we can't possibly have filled a gap in this case
		if nonce >= ms.nextNonce {
			ms.nextNonce = nonce + 1
		}
		return
	}

	// we removed a message because it was pruned
	// we have to adjust the nonce if it creates a gap or rewinds state
	if nonce < ms.nextNonce {
		ms.nextNonce = nonce
	}
}

func (ms *msgSet) getRequiredFunds(nonce uint64) types.BigInt {
	requiredFunds := new(stdbig.Int).Set(ms.requiredFunds)

	m, has := ms.msgs[nonce]
	if has {
		requiredFunds.Sub(requiredFunds, m.Message.RequiredFunds().Int)
		//requiredFunds.Sub(requiredFunds, m.Message.Value.Int)
	}

	return types.BigInt{Int: requiredFunds}
}

func (ms *msgSet) toSlice() []*types.SignedMessage {
	set := make([]*types.SignedMessage, 0, len(ms.msgs))

	for _, m := range ms.msgs {
		set = append(set, m)
	}

	sort.Slice(set, func(i, j int) bool {
		return set[i].Message.Nonce < set[j].Message.Nonce
	})

	return set
}

func New(api Provider, ds dtypes.MetadataDS, netName dtypes.NetworkName, j journal.Journal) (*MessagePool, error) {
	cache, _ := lru.New2Q(build.BlsSignatureCacheSize)
	verifcache, _ := lru.New2Q(build.VerifSigCacheSize)

	cfg, err := loadConfig(ds)
	if err != nil {
		return nil, xerrors.Errorf("error loading mpool config: %w", err)
	}

	if j == nil {
		j = journal.NilJournal()
	}

	mp := &MessagePool{
		ds:            ds,
		addSema:       make(chan struct{}, 1),
		closer:        make(chan struct{}),
		repubTk:       build.Clock.Ticker(RepublishInterval),
		repubTrigger:  make(chan struct{}, 1),
		localAddrs:    make(map[address.Address]struct{}),
		pending:       make(map[address.Address]*msgSet),
		keyCache:      make(map[address.Address]address.Address),
		minGasPrice:   types.NewInt(0),
		pruneTrigger:  make(chan struct{}, 1),
		pruneCooldown: make(chan struct{}, 1),
		blsSigCache:   cache,
		sigValCache:   verifcache,
		changes:       lps.New(50),
		localMsgs:     namespace.Wrap(ds, datastore.NewKey(localMsgsDs)),
		api:           api,
		netName:       netName,
		cfg:           cfg,
		evtTypes: [...]journal.EventType{
			evtTypeMpoolAdd:    j.RegisterEventType("mpool", "add"),
			evtTypeMpoolRemove: j.RegisterEventType("mpool", "remove"),
			evtTypeMpoolRepub:  j.RegisterEventType("mpool", "repub"),
		},
		journal: j,
	}

	// enable initial prunes
	mp.pruneCooldown <- struct{}{}

	ctx, cancel := context.WithCancel(context.TODO())

	// load the current tipset and subscribe to head changes _before_ loading local messages
	mp.curTs = api.SubscribeHeadChanges(func(rev, app []*types.TipSet) error {
		err := mp.HeadChange(ctx, rev, app)
		if err != nil {
			log.Errorf("mpool head notif handler error: %+v", err)
		}
		return err
	})

	mp.curTsLk.Lock()
	mp.lk.Lock()

	go func() {
		defer cancel()
		err := mp.loadLocal(ctx)

		mp.lk.Unlock()
		mp.curTsLk.Unlock()

		if err != nil {
			log.Errorf("loading local messages: %+v", err)
		}

		log.Info("mpool ready")

		mp.runLoop(ctx)
	}()

	return mp, nil
}

func (mp *MessagePool) resolveToKey(ctx context.Context, addr address.Address) (address.Address, error) {
	// check the cache
	a, f := mp.keyCache[addr]
	if f {
		return a, nil
	}

	// resolve the address
	ka, err := mp.api.StateAccountKeyAtFinality(ctx, addr, mp.curTs)
	if err != nil {
		return address.Undef, err
	}

	// place both entries in the cache (may both be key addresses, which is fine)
	mp.keyCache[addr] = ka
	mp.keyCache[ka] = ka

	return ka, nil
}

func (mp *MessagePool) getPendingMset(ctx context.Context, addr address.Address) (*msgSet, bool, error) {
	ra, err := mp.resolveToKey(ctx, addr)
	if err != nil {
		return nil, false, err
	}

	ms, f := mp.pending[ra]

	return ms, f, nil
}

func (mp *MessagePool) setPendingMset(ctx context.Context, addr address.Address, ms *msgSet) error {
	ra, err := mp.resolveToKey(ctx, addr)
	if err != nil {
		return err
	}

	mp.pending[ra] = ms

	return nil
}

// This method isn't strictly necessary, since it doesn't resolve any addresses, but it's safer to have
func (mp *MessagePool) forEachPending(f func(address.Address, *msgSet)) {
	for la, ms := range mp.pending {
		f(la, ms)
	}
}

func (mp *MessagePool) deletePendingMset(ctx context.Context, addr address.Address) error {
	ra, err := mp.resolveToKey(ctx, addr)
	if err != nil {
		return err
	}

	delete(mp.pending, ra)

	return nil
}

// This method isn't strictly necessary, since it doesn't resolve any addresses, but it's safer to have
func (mp *MessagePool) clearPending() {
	mp.pending = make(map[address.Address]*msgSet)
}

func (mp *MessagePool) isLocal(ctx context.Context, addr address.Address) (bool, error) {
	ra, err := mp.resolveToKey(ctx, addr)
	if err != nil {
		return false, err
	}

	_, f := mp.localAddrs[ra]

	return f, nil
}

func (mp *MessagePool) setLocal(ctx context.Context, addr address.Address) error {
	ra, err := mp.resolveToKey(ctx, addr)
	if err != nil {
		return err
	}

	mp.localAddrs[ra] = struct{}{}

	return nil
}

// This method isn't strictly necessary, since it doesn't resolve any addresses, but it's safer to have
func (mp *MessagePool) forEachLocal(ctx context.Context, f func(context.Context, address.Address)) {
	for la := range mp.localAddrs {
		f(ctx, la)
	}
}

func (mp *MessagePool) Close() error {
	close(mp.closer)
	return nil
}

func (mp *MessagePool) Prune() {
	// this magic incantation of triggering prune thrice is here to make the Prune method
	// synchronous:
	// so, its a single slot buffered channel. The first send fills the channel,
	// the second send goes through when the pruning starts,
	// and the third send goes through (and noops) after the pruning finishes
	// and goes through the loop again
	mp.pruneTrigger <- struct{}{}
	mp.pruneTrigger <- struct{}{}
	mp.pruneTrigger <- struct{}{}
}

func (mp *MessagePool) runLoop(ctx context.Context) {
	for {
		select {
		case <-mp.repubTk.C:
			if err := mp.republishPendingMessages(ctx); err != nil {
				log.Errorf("error while republishing messages: %s", err)
			}
		case <-mp.repubTrigger:
			if err := mp.republishPendingMessages(ctx); err != nil {
				log.Errorf("error while republishing messages: %s", err)
			}

		case <-mp.pruneTrigger:
			if err := mp.pruneExcessMessages(); err != nil {
				log.Errorf("failed to prune excess messages from mempool: %s", err)
			}

		case <-mp.closer:
			mp.repubTk.Stop()
			return
		}
	}
}

func (mp *MessagePool) addLocal(ctx context.Context, m *types.SignedMessage) error {
	if err := mp.setLocal(ctx, m.Message.From); err != nil {
		return err
	}

	msgb, err := m.Serialize()
	if err != nil {
		return xerrors.Errorf("error serializing message: %w", err)
	}

	if err := mp.localMsgs.Put(datastore.NewKey(string(m.Cid().Bytes())), msgb); err != nil {
		return xerrors.Errorf("persisting local message: %w", err)
	}

	return nil
}

// verifyMsgBeforeAdd verifies that the message meets the minimum criteria for block inclusio
// and whether the message has enough funds to be included in the next 20 blocks.
// If the message is not valid for block inclusion, it returns an error.
// For local messages, if the message can be included in the next 20 blocks, it returns true to
// signal that it should be immediately published. If the message cannot be included in the next 20
// blocks, it returns false so that the message doesn't immediately get published (and ignored by our
// peers); instead it will be published through the republish loop, once the base fee has fallen
// sufficiently.
// For non local messages, if the message cannot be included in the next 20 blocks it returns
// a (soft) validation error.
func (mp *MessagePool) verifyMsgBeforeAdd(m *types.SignedMessage, curTs *types.TipSet, local bool) (bool, error) {
	epoch := curTs.Height()
	minGas := vm.PricelistByEpoch(epoch).OnChainMessage(m.ChainLength())

	if err := m.VMMessage().ValidForBlockInclusion(minGas.Total(), build.NewestNetworkVersion); err != nil {
		return false, xerrors.Errorf("message will not be included in a block: %w", err)
	}

	// this checks if the GasFeeCap is sufficiently high for inclusion in the next 20 blocks
	// if the GasFeeCap is too low, we soft reject the message (Ignore in pubsub) and rely
	// on republish to push it through later, if the baseFee has fallen.
	// this is a defensive check that stops minimum baseFee spam attacks from overloading validation
	// queues.
	// Note that for local messages, we always add them so that they can be accepted and republished
	// automatically.
	publish := local

	var baseFee big.Int
	if len(curTs.Blocks()) > 0 {
		baseFee = curTs.Blocks()[0].ParentBaseFee
	} else {
		var err error
		baseFee, err = mp.api.ChainComputeBaseFee(context.TODO(), curTs)
		if err != nil {
			return false, xerrors.Errorf("computing basefee: %w", err)
		}
	}

	baseFeeLowerBound := getBaseFeeLowerBound(baseFee, baseFeeLowerBoundFactorConservative)
	if m.Message.GasFeeCap.LessThan(baseFeeLowerBound) {
		if local {
			log.Warnf("local message will not be immediately published because GasFeeCap doesn't meet the lower bound for inclusion in the next 20 blocks (GasFeeCap: %s, baseFeeLowerBound: %s)",
				m.Message.GasFeeCap, baseFeeLowerBound)
			publish = false
		} else {
			return false, xerrors.Errorf("GasFeeCap doesn't meet base fee lower bound for inclusion in the next 20 blocks (GasFeeCap: %s, baseFeeLowerBound: %s): %w",
				m.Message.GasFeeCap, baseFeeLowerBound, ErrSoftValidationFailure)
		}
	}

	return publish, nil
}

func (mp *MessagePool) Push(ctx context.Context, m *types.SignedMessage) (cid.Cid, error) {
	err := mp.checkMessage(m)
	if err != nil {
		return cid.Undef, err
	}

	// serialize push access to reduce lock contention
	mp.addSema <- struct{}{}
	defer func() {
		<-mp.addSema
	}()

	mp.curTsLk.Lock()
	publish, err := mp.addTs(ctx, m, mp.curTs, true, false)
	if err != nil {
		mp.curTsLk.Unlock()
		return cid.Undef, err
	}
	mp.curTsLk.Unlock()

	if publish {
		msgb, err := m.Serialize()
		if err != nil {
			return cid.Undef, xerrors.Errorf("error serializing message: %w", err)
		}

		err = mp.api.PubSubPublish(build.MessagesTopic(mp.netName), msgb)
		if err != nil {
			return cid.Undef, xerrors.Errorf("error publishing message: %w", err)
		}
	}

	return m.Cid(), nil
}

func (mp *MessagePool) checkMessage(m *types.SignedMessage) error {
	// big messages are bad, anti DOS
	if m.Size() > 32*1024 {
		return xerrors.Errorf("mpool message too large (%dB): %w", m.Size(), ErrMessageTooBig)
	}

	// Perform syntactic validation, minGas=0 as we check the actual mingas before we add it
	if err := m.Message.ValidForBlockInclusion(0, build.NewestNetworkVersion); err != nil {
		return xerrors.Errorf("message not valid for block inclusion: %w", err)
	}

	if m.Message.To == address.Undef {
		return ErrInvalidToAddr
	}

	if !m.Message.Value.LessThan(types.TotalFilecoinInt) {
		return ErrMessageValueTooHigh
	}

	if m.Message.GasFeeCap.LessThan(minimumBaseFee) {
		return ErrGasFeeCapTooLow
	}

	if err := mp.VerifyMsgSig(m); err != nil {
		log.Warnf("signature verification failed: %s", err)
		return err
	}

	return nil
}

func (mp *MessagePool) Add(ctx context.Context, m *types.SignedMessage) error {
	err := mp.checkMessage(m)
	if err != nil {
		return err
	}

	// serialize push access to reduce lock contention
	mp.addSema <- struct{}{}
	defer func() {
		<-mp.addSema
	}()

	mp.curTsLk.Lock()
	defer mp.curTsLk.Unlock()

	_, err = mp.addTs(ctx, m, mp.curTs, false, false)
	return err
}

func sigCacheKey(m *types.SignedMessage) (string, error) {
	switch m.Signature.Type {
	case crypto.SigTypeBLS:
		if len(m.Signature.Data) < 90 {
			return "", fmt.Errorf("bls signature too short")
		}

		return string(m.Cid().Bytes()) + string(m.Signature.Data[64:]), nil
	case crypto.SigTypeSecp256k1:
		return string(m.Cid().Bytes()), nil
	default:
		return "", xerrors.Errorf("unrecognized signature type: %d", m.Signature.Type)
	}
}

func (mp *MessagePool) VerifyMsgSig(m *types.SignedMessage) error {
	sck, err := sigCacheKey(m)
	if err != nil {
		return err
	}

	_, ok := mp.sigValCache.Get(sck)
	if ok {
		// already validated, great
		return nil
	}

	if err := sigs.Verify(&m.Signature, m.Message.From, m.Message.Cid().Bytes()); err != nil {
		return err
	}

	mp.sigValCache.Add(sck, struct{}{})

	return nil
}

func (mp *MessagePool) checkBalance(ctx context.Context, m *types.SignedMessage, curTs *types.TipSet) error {
	balance, err := mp.getStateBalance(m.Message.From, curTs)
	if err != nil {
		return xerrors.Errorf("failed to check sender balance: %s: %w", err, ErrSoftValidationFailure)
	}

	requiredFunds := m.Message.RequiredFunds()
	if balance.LessThan(requiredFunds) {
		return xerrors.Errorf("not enough funds (required: %s, balance: %s): %w", types.FIL(requiredFunds), types.FIL(balance), ErrNotEnoughFunds)
	}

	// add Value for soft failure check
	//requiredFunds = types.BigAdd(requiredFunds, m.Message.Value)

	mset, ok, err := mp.getPendingMset(ctx, m.Message.From)
	if err != nil {
		log.Debugf("mpoolcheckbalance failed to get pending mset: %s", err)
		return err
	}

	if ok {
		requiredFunds = types.BigAdd(requiredFunds, mset.getRequiredFunds(m.Message.Nonce))
	}

	if balance.LessThan(requiredFunds) {
		// Note: we fail here for ErrSoftValidationFailure to signal a soft failure because we might
		// be out of sync.
		return xerrors.Errorf("not enough funds including pending messages (required: %s, balance: %s): %w", types.FIL(requiredFunds), types.FIL(balance), ErrSoftValidationFailure)
	}

	return nil
}

func (mp *MessagePool) addTs(ctx context.Context, m *types.SignedMessage, curTs *types.TipSet, local, untrusted bool) (bool, error) {
	snonce, err := mp.getStateNonce(m.Message.From, curTs)
	if err != nil {
		return false, xerrors.Errorf("failed to look up actor state nonce: %s: %w", err, ErrSoftValidationFailure)
	}

	if snonce > m.Message.Nonce {
		return false, xerrors.Errorf("minimum expected nonce is %d: %w", snonce, ErrNonceTooLow)
	}

	mp.lk.Lock()
	defer mp.lk.Unlock()

	publish, err := mp.verifyMsgBeforeAdd(m, curTs, local)
	if err != nil {
		return false, err
	}

	if err := mp.checkBalance(ctx, m, curTs); err != nil {
		return false, err
	}

	err = mp.addLocked(ctx, m, !local, untrusted)
	if err != nil {
		return false, err
	}

	if local {
		err = mp.addLocal(ctx, m)
		if err != nil {
			return false, xerrors.Errorf("error persisting local message: %w", err)
		}
	}

	return publish, nil
}

func (mp *MessagePool) addLoaded(ctx context.Context, m *types.SignedMessage) error {
	err := mp.checkMessage(m)
	if err != nil {
		return err
	}

	curTs := mp.curTs

	if curTs == nil {
		return xerrors.Errorf("current tipset not loaded")
	}

	snonce, err := mp.getStateNonce(m.Message.From, curTs)
	if err != nil {
		return xerrors.Errorf("failed to look up actor state nonce: %s: %w", err, ErrSoftValidationFailure)
	}

	if snonce > m.Message.Nonce {
		return xerrors.Errorf("minimum expected nonce is %d: %w", snonce, ErrNonceTooLow)
	}

	_, err = mp.verifyMsgBeforeAdd(m, curTs, true)
	if err != nil {
		return err
	}

	if err := mp.checkBalance(ctx, m, curTs); err != nil {
		return err
	}

	return mp.addLocked(ctx, m, false, false)
}

func (mp *MessagePool) addSkipChecks(ctx context.Context, m *types.SignedMessage) error {
	mp.lk.Lock()
	defer mp.lk.Unlock()

	return mp.addLocked(ctx, m, false, false)
}

func (mp *MessagePool) addLocked(ctx context.Context, m *types.SignedMessage, strict, untrusted bool) error {
	log.Debugf("mpooladd: %s %d", m.Message.From, m.Message.Nonce)
	if m.Signature.Type == crypto.SigTypeBLS {
		mp.blsSigCache.Add(m.Cid(), m.Signature)
	}

	if _, err := mp.api.PutMessage(m); err != nil {
		log.Warnf("mpooladd cs.PutMessage failed: %s", err)
		return err
	}

	if _, err := mp.api.PutMessage(&m.Message); err != nil {
		log.Warnf("mpooladd cs.PutMessage failed: %s", err)
		return err
	}

	// Note: If performance becomes an issue, making this getOrCreatePendingMset will save some work
	mset, ok, err := mp.getPendingMset(ctx, m.Message.From)
	if err != nil {
		log.Debug(err)
		return err
	}

	if !ok {
		nonce, err := mp.getStateNonce(m.Message.From, mp.curTs)
		if err != nil {
			return xerrors.Errorf("failed to get initial actor nonce: %w", err)
		}

		mset = newMsgSet(nonce)
		if err = mp.setPendingMset(ctx, m.Message.From, mset); err != nil {
			return xerrors.Errorf("failed to set pending mset: %w", err)
		}
	}

	incr, err := mset.add(m, mp, strict, untrusted)
	if err != nil {
		log.Debug(err)
		return err
	}

	if incr {
		mp.currentSize++
		if mp.currentSize > mp.getConfig().SizeLimitHigh {
			// send signal to prune messages if it hasnt already been sent
			select {
			case mp.pruneTrigger <- struct{}{}:
			default:
			}
		}
	}

	mp.changes.Pub(api.MpoolUpdate{
		Type:    api.MpoolAdd,
		Message: m,
	}, localUpdates)

	mp.journal.RecordEvent(mp.evtTypes[evtTypeMpoolAdd], func() interface{} {
		return MessagePoolEvt{
			Action:   "add",
			Messages: []MessagePoolEvtMessage{{Message: m.Message, CID: m.Cid()}},
		}
	})

	return nil
}

<<<<<<< HEAD
func (mp *MessagePool) GetNonce(_ context.Context, addr address.Address, _ types.TipSetKey) (uint64, error) {
=======
func (mp *MessagePool) GetNonce(ctx context.Context, addr address.Address) (uint64, error) {
>>>>>>> fa8beeac
	mp.curTsLk.Lock()
	defer mp.curTsLk.Unlock()

	mp.lk.Lock()
	defer mp.lk.Unlock()

	return mp.getNonceLocked(ctx, addr, mp.curTs)
}

<<<<<<< HEAD
// GetActor should not be used. It is only here to satisfy interface mess caused by lite node handling
func (mp *MessagePool) GetActor(_ context.Context, addr address.Address, _ types.TipSetKey) (*types.Actor, error) {
	mp.curTsLk.Lock()
	defer mp.curTsLk.Unlock()
	return mp.api.GetActorAfter(addr, mp.curTs)
}

func (mp *MessagePool) getNonceLocked(addr address.Address, curTs *types.TipSet) (uint64, error) {
=======
func (mp *MessagePool) getNonceLocked(ctx context.Context, addr address.Address, curTs *types.TipSet) (uint64, error) {
>>>>>>> fa8beeac
	stateNonce, err := mp.getStateNonce(addr, curTs) // sanity check
	if err != nil {
		return 0, err
	}

	mset, ok, err := mp.getPendingMset(ctx, addr)
	if err != nil {
		log.Debugf("mpoolgetnonce failed to get mset: %s", err)
		return 0, err
	}

	if ok {
		if stateNonce > mset.nextNonce {
			log.Errorf("state nonce was larger than mset.nextNonce (%d > %d)", stateNonce, mset.nextNonce)

			return stateNonce, nil
		}

		return mset.nextNonce, nil
	}

	return stateNonce, nil
}

func (mp *MessagePool) getStateNonce(addr address.Address, ts *types.TipSet) (uint64, error) {
	act, err := mp.api.GetActorAfter(addr, ts)
	if err != nil {
		return 0, err
	}

	return act.Nonce, nil
}

func (mp *MessagePool) getStateBalance(addr address.Address, ts *types.TipSet) (types.BigInt, error) {
	act, err := mp.api.GetActorAfter(addr, ts)
	if err != nil {
		return types.EmptyInt, err
	}

	return act.Balance, nil
}

// this method is provided for the gateway to push messages.
// differences from Push:
//  - strict checks are enabled
//  - extra strict add checks are used when adding the messages to the msgSet
//    that means: no nonce gaps, at most 10 pending messages for the actor
func (mp *MessagePool) PushUntrusted(ctx context.Context, m *types.SignedMessage) (cid.Cid, error) {
	err := mp.checkMessage(m)
	if err != nil {
		return cid.Undef, err
	}

	// serialize push access to reduce lock contention
	mp.addSema <- struct{}{}
	defer func() {
		<-mp.addSema
	}()

	mp.curTsLk.Lock()
	publish, err := mp.addTs(ctx, m, mp.curTs, true, true)
	if err != nil {
		mp.curTsLk.Unlock()
		return cid.Undef, err
	}
	mp.curTsLk.Unlock()

	if publish {
		msgb, err := m.Serialize()
		if err != nil {
			return cid.Undef, xerrors.Errorf("error serializing message: %w", err)
		}

		err = mp.api.PubSubPublish(build.MessagesTopic(mp.netName), msgb)
		if err != nil {
			return cid.Undef, xerrors.Errorf("error publishing message: %w", err)
		}
	}

	return m.Cid(), nil
}

func (mp *MessagePool) Remove(ctx context.Context, from address.Address, nonce uint64, applied bool) {
	mp.lk.Lock()
	defer mp.lk.Unlock()

	mp.remove(ctx, from, nonce, applied)
}

func (mp *MessagePool) remove(ctx context.Context, from address.Address, nonce uint64, applied bool) {
	mset, ok, err := mp.getPendingMset(ctx, from)
	if err != nil {
		log.Debugf("mpoolremove failed to get mset: %s", err)
		return
	}

	if !ok {
		return
	}

	if m, ok := mset.msgs[nonce]; ok {
		mp.changes.Pub(api.MpoolUpdate{
			Type:    api.MpoolRemove,
			Message: m,
		}, localUpdates)

		mp.journal.RecordEvent(mp.evtTypes[evtTypeMpoolRemove], func() interface{} {
			return MessagePoolEvt{
				Action:   "remove",
				Messages: []MessagePoolEvtMessage{{Message: m.Message, CID: m.Cid()}}}
		})

		mp.currentSize--
	}

	// NB: This deletes any message with the given nonce. This makes sense
	// as two messages with the same sender cannot have the same nonce
	mset.rm(nonce, applied)

	if len(mset.msgs) == 0 {
		if err = mp.deletePendingMset(ctx, from); err != nil {
			log.Debugf("mpoolremove failed to delete mset: %s", err)
			return
		}
	}
}

func (mp *MessagePool) Pending(ctx context.Context) ([]*types.SignedMessage, *types.TipSet) {
	mp.curTsLk.Lock()
	defer mp.curTsLk.Unlock()

	mp.lk.Lock()
	defer mp.lk.Unlock()

	return mp.allPending(ctx)
}

func (mp *MessagePool) allPending(ctx context.Context) ([]*types.SignedMessage, *types.TipSet) {
	out := make([]*types.SignedMessage, 0)

	mp.forEachPending(func(a address.Address, mset *msgSet) {
		out = append(out, mset.toSlice()...)
	})

	return out, mp.curTs
}

func (mp *MessagePool) PendingFor(ctx context.Context, a address.Address) ([]*types.SignedMessage, *types.TipSet) {
	mp.curTsLk.Lock()
	defer mp.curTsLk.Unlock()

	mp.lk.Lock()
	defer mp.lk.Unlock()
	return mp.pendingFor(ctx, a), mp.curTs
}

func (mp *MessagePool) pendingFor(ctx context.Context, a address.Address) []*types.SignedMessage {
	mset, ok, err := mp.getPendingMset(ctx, a)
	if err != nil {
		log.Debugf("mpoolpendingfor failed to get mset: %s", err)
		return nil
	}

	if mset == nil || !ok || len(mset.msgs) == 0 {
		return nil
	}

	return mset.toSlice()
}

func (mp *MessagePool) HeadChange(ctx context.Context, revert []*types.TipSet, apply []*types.TipSet) error {
	mp.curTsLk.Lock()
	defer mp.curTsLk.Unlock()

	repubTrigger := false
	rmsgs := make(map[address.Address]map[uint64]*types.SignedMessage)
	add := func(m *types.SignedMessage) {
		s, ok := rmsgs[m.Message.From]
		if !ok {
			s = make(map[uint64]*types.SignedMessage)
			rmsgs[m.Message.From] = s
		}
		s[m.Message.Nonce] = m
	}
	rm := func(from address.Address, nonce uint64) {
		s, ok := rmsgs[from]
		if !ok {
			mp.Remove(ctx, from, nonce, true)
			return
		}

		if _, ok := s[nonce]; ok {
			delete(s, nonce)
			return
		}

		mp.Remove(ctx, from, nonce, true)
	}

	maybeRepub := func(cid cid.Cid) {
		if !repubTrigger {
			mp.lk.Lock()
			_, republished := mp.republished[cid]
			mp.lk.Unlock()
			if republished {
				repubTrigger = true
			}
		}
	}

	var merr error

	for _, ts := range revert {
		pts, err := mp.api.LoadTipSet(ts.Parents())
		if err != nil {
			log.Errorf("error loading reverted tipset parent: %s", err)
			merr = multierror.Append(merr, err)
			continue
		}

		mp.curTs = pts

		msgs, err := mp.MessagesForBlocks(ts.Blocks())
		if err != nil {
			log.Errorf("error retrieving messages for reverted block: %s", err)
			merr = multierror.Append(merr, err)
			continue
		}

		for _, msg := range msgs {
			add(msg)
		}
	}

	for _, ts := range apply {
		mp.curTs = ts

		for _, b := range ts.Blocks() {
			bmsgs, smsgs, err := mp.api.MessagesForBlock(b)
			if err != nil {
				xerr := xerrors.Errorf("failed to get messages for apply block %s(height %d) (msgroot = %s): %w", b.Cid(), b.Height, b.Messages, err)
				log.Errorf("error retrieving messages for block: %s", xerr)
				merr = multierror.Append(merr, xerr)
				continue
			}

			for _, msg := range smsgs {
				rm(msg.Message.From, msg.Message.Nonce)
				maybeRepub(msg.Cid())
			}

			for _, msg := range bmsgs {
				rm(msg.From, msg.Nonce)
				maybeRepub(msg.Cid())
			}
		}
	}

	if repubTrigger {
		select {
		case mp.repubTrigger <- struct{}{}:
		default:
		}
	}

	for _, s := range rmsgs {
		for _, msg := range s {
			if err := mp.addSkipChecks(ctx, msg); err != nil {
				log.Errorf("Failed to readd message from reorg to mpool: %s", err)
			}
		}
	}

	if len(revert) > 0 && futureDebug {
		mp.lk.Lock()
		msgs, ts := mp.allPending(ctx)
		mp.lk.Unlock()

		buckets := map[address.Address]*statBucket{}

		for _, v := range msgs {
			bkt, ok := buckets[v.Message.From]
			if !ok {
				bkt = &statBucket{
					msgs: map[uint64]*types.SignedMessage{},
				}
				buckets[v.Message.From] = bkt
			}

			bkt.msgs[v.Message.Nonce] = v
		}

		for a, bkt := range buckets {
			// TODO that might not be correct with GatActorAfter but it is only debug code
			act, err := mp.api.GetActorAfter(a, ts)
			if err != nil {
				log.Debugf("%s, err: %s\n", a, err)
				continue
			}

			var cmsg *types.SignedMessage
			var ok bool

			cur := act.Nonce
			for {
				cmsg, ok = bkt.msgs[cur]
				if !ok {
					break
				}
				cur++
			}

			ff := uint64(math.MaxUint64)
			for k := range bkt.msgs {
				if k > cur && k < ff {
					ff = k
				}
			}

			if ff != math.MaxUint64 {
				m := bkt.msgs[ff]

				// cmsg can be nil if no messages from the current nonce are in the mpool
				ccid := "nil"
				if cmsg != nil {
					ccid = cmsg.Cid().String()
				}

				log.Debugw("Nonce gap",
					"actor", a,
					"future_cid", m.Cid(),
					"future_nonce", ff,
					"current_cid", ccid,
					"current_nonce", cur,
					"revert_tipset", revert[0].Key(),
					"new_head", ts.Key(),
				)
			}
		}
	}

	return merr
}

func (mp *MessagePool) runHeadChange(from *types.TipSet, to *types.TipSet, rmsgs map[address.Address]map[uint64]*types.SignedMessage) error {
	add := func(m *types.SignedMessage) {
		s, ok := rmsgs[m.Message.From]
		if !ok {
			s = make(map[uint64]*types.SignedMessage)
			rmsgs[m.Message.From] = s
		}
		s[m.Message.Nonce] = m
	}
	rm := func(from address.Address, nonce uint64) {
		s, ok := rmsgs[from]
		if !ok {
			return
		}

		if _, ok := s[nonce]; ok {
			delete(s, nonce)
			return
		}

	}

	revert, apply, err := store.ReorgOps(mp.api.LoadTipSet, from, to)
	if err != nil {
		return xerrors.Errorf("failed to compute reorg ops for mpool pending messages: %w", err)
	}

	var merr error

	for _, ts := range revert {
		msgs, err := mp.MessagesForBlocks(ts.Blocks())
		if err != nil {
			log.Errorf("error retrieving messages for reverted block: %s", err)
			merr = multierror.Append(merr, err)
			continue
		}

		for _, msg := range msgs {
			add(msg)
		}
	}

	for _, ts := range apply {
		for _, b := range ts.Blocks() {
			bmsgs, smsgs, err := mp.api.MessagesForBlock(b)
			if err != nil {
				xerr := xerrors.Errorf("failed to get messages for apply block %s(height %d) (msgroot = %s): %w", b.Cid(), b.Height, b.Messages, err)
				log.Errorf("error retrieving messages for block: %s", xerr)
				merr = multierror.Append(merr, xerr)
				continue
			}

			for _, msg := range smsgs {
				rm(msg.Message.From, msg.Message.Nonce)
			}

			for _, msg := range bmsgs {
				rm(msg.From, msg.Nonce)
			}
		}
	}

	return merr
}

type statBucket struct {
	msgs map[uint64]*types.SignedMessage
}

func (mp *MessagePool) MessagesForBlocks(blks []*types.BlockHeader) ([]*types.SignedMessage, error) {
	out := make([]*types.SignedMessage, 0)

	for _, b := range blks {
		bmsgs, smsgs, err := mp.api.MessagesForBlock(b)
		if err != nil {
			return nil, xerrors.Errorf("failed to get messages for apply block %s(height %d) (msgroot = %s): %w", b.Cid(), b.Height, b.Messages, err)
		}
		out = append(out, smsgs...)

		for _, msg := range bmsgs {
			smsg := mp.RecoverSig(msg)
			if smsg != nil {
				out = append(out, smsg)
			} else {
				log.Debugf("could not recover signature for bls message %s", msg.Cid())
			}
		}
	}

	return out, nil
}

func (mp *MessagePool) RecoverSig(msg *types.Message) *types.SignedMessage {
	val, ok := mp.blsSigCache.Get(msg.Cid())
	if !ok {
		return nil
	}
	sig, ok := val.(crypto.Signature)
	if !ok {
		log.Errorf("value in signature cache was not a signature (got %T)", val)
		return nil
	}

	return &types.SignedMessage{
		Message:   *msg,
		Signature: sig,
	}
}

func (mp *MessagePool) Updates(ctx context.Context) (<-chan api.MpoolUpdate, error) {
	out := make(chan api.MpoolUpdate, 20)
	sub := mp.changes.Sub(localUpdates)

	go func() {
		defer mp.changes.Unsub(sub, localUpdates)
		defer close(out)

		for {
			select {
			case u := <-sub:
				select {
				case out <- u.(api.MpoolUpdate):
				case <-ctx.Done():
					return
				case <-mp.closer:
					return
				}
			case <-ctx.Done():
				return
			case <-mp.closer:
				return
			}
		}
	}()

	return out, nil
}

func (mp *MessagePool) loadLocal(ctx context.Context) error {
	res, err := mp.localMsgs.Query(query.Query{})
	if err != nil {
		return xerrors.Errorf("query local messages: %w", err)
	}

	for r := range res.Next() {
		if r.Error != nil {
			return xerrors.Errorf("r.Error: %w", r.Error)
		}

		var sm types.SignedMessage
		if err := sm.UnmarshalCBOR(bytes.NewReader(r.Value)); err != nil {
			return xerrors.Errorf("unmarshaling local message: %w", err)
		}

		if err := mp.addLoaded(ctx, &sm); err != nil {
			if xerrors.Is(err, ErrNonceTooLow) {
				continue // todo: drop the message from local cache (if above certain confidence threshold)
			}

			log.Errorf("adding local message: %+v", err)
		}

		if err = mp.setLocal(ctx, sm.Message.From); err != nil {
			log.Debugf("mpoolloadLocal errored: %s", err)
			return err
		}
	}

	return nil
}

func (mp *MessagePool) Clear(ctx context.Context, local bool) {
	mp.lk.Lock()
	defer mp.lk.Unlock()

	// remove everything if local is true, including removing local messages from
	// the datastore
	if local {
		mp.forEachLocal(ctx, func(ctx context.Context, la address.Address) {
			mset, ok, err := mp.getPendingMset(ctx, la)
			if err != nil {
				log.Warnf("errored while getting pending mset: %w", err)
				return
			}

			if ok {
				for _, m := range mset.msgs {
					err := mp.localMsgs.Delete(datastore.NewKey(string(m.Cid().Bytes())))
					if err != nil {
						log.Warnf("error deleting local message: %s", err)
					}
				}
			}
		})

		mp.clearPending()
		mp.republished = nil

		return
	}

	mp.forEachPending(func(a address.Address, ms *msgSet) {
		isLocal, err := mp.isLocal(ctx, a)
		if err != nil {
			log.Warnf("errored while determining isLocal: %w", err)
			return
		}

		if isLocal {
			return
		}

		if err = mp.deletePendingMset(ctx, a); err != nil {
			log.Warnf("errored while deleting mset: %w", err)
			return
		}
	})
}

func getBaseFeeLowerBound(baseFee, factor types.BigInt) types.BigInt {
	baseFeeLowerBound := types.BigDiv(baseFee, factor)
	if baseFeeLowerBound.LessThan(minimumBaseFee) {
		baseFeeLowerBound = minimumBaseFee
	}

	return baseFeeLowerBound
}<|MERGE_RESOLUTION|>--- conflicted
+++ resolved
@@ -926,11 +926,7 @@
 	return nil
 }
 
-<<<<<<< HEAD
-func (mp *MessagePool) GetNonce(_ context.Context, addr address.Address, _ types.TipSetKey) (uint64, error) {
-=======
-func (mp *MessagePool) GetNonce(ctx context.Context, addr address.Address) (uint64, error) {
->>>>>>> fa8beeac
+func (mp *MessagePool) GetNonce(ctx context.Context, addr address.Address, _ types.TipSetKey) (uint64, error) {
 	mp.curTsLk.Lock()
 	defer mp.curTsLk.Unlock()
 
@@ -940,7 +936,6 @@
 	return mp.getNonceLocked(ctx, addr, mp.curTs)
 }
 
-<<<<<<< HEAD
 // GetActor should not be used. It is only here to satisfy interface mess caused by lite node handling
 func (mp *MessagePool) GetActor(_ context.Context, addr address.Address, _ types.TipSetKey) (*types.Actor, error) {
 	mp.curTsLk.Lock()
@@ -948,10 +943,7 @@
 	return mp.api.GetActorAfter(addr, mp.curTs)
 }
 
-func (mp *MessagePool) getNonceLocked(addr address.Address, curTs *types.TipSet) (uint64, error) {
-=======
 func (mp *MessagePool) getNonceLocked(ctx context.Context, addr address.Address, curTs *types.TipSet) (uint64, error) {
->>>>>>> fa8beeac
 	stateNonce, err := mp.getStateNonce(addr, curTs) // sanity check
 	if err != nil {
 		return 0, err
