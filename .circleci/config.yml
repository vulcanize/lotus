version: 2.1
orbs:
  aws-cli: circleci/aws-cli@4.1.1
  docker: circleci/docker@2.3.0

executors:
  golang:
    docker:
      # Must match GO_VERSION_MIN in project root
      - image: cimg/go:1.20.7
    resource_class: medium+
  golang-2xl:
    docker:
      # Must match GO_VERSION_MIN in project root
      - image: cimg/go:1.20.7
    resource_class: 2xlarge
  ubuntu:
    docker:
      - image: ubuntu:20.04

commands:
  build-platform-specific:
    parameters:
      linux:
        default: true
        description: is a linux build environment?
        type: boolean
      darwin:
        default: false
        description: is a darwin build environment?
        type: boolean
      darwin-architecture:
        default: "amd64"
        description: which darwin architecture is being used?
        type: string
    steps:
      - checkout
      - git_fetch_all_tags
      - run: git submodule sync
      - run: git submodule update --init
      - when:
          condition: <<parameters.linux>>
          steps:
            - install-ubuntu-deps
            - check-go-version
      - when:
          condition: <<parameters.darwin>>
          steps:
            - run:
                name: Install Go
                command: |
                  curl https://dl.google.com/go/go`cat GO_VERSION_MIN`.darwin-<<parameters.darwin-architecture>>.pkg -o /tmp/go.pkg && \
                  sudo installer -pkg /tmp/go.pkg -target /
            - run:
                name: Export Go
                command: |
                  echo 'export GOPATH="${HOME}/go"' >> $BASH_ENV
            - run: go version
            - run:
                name: Install dependencies with Homebrew
                command: HOMEBREW_NO_AUTO_UPDATE=1 brew install pkg-config coreutils jq hwloc
            - run:
                name: Install Rust
                command: |
                  curl https://sh.rustup.rs -sSf | sh -s -- -y
      - run: make deps
  download-params:
    steps:
      - restore_cache:
          name: Restore parameters cache
          keys:
            - 'v26-2k-lotus-params'
      - run: ./lotus fetch-params 2048
      - save_cache:
          name: Save parameters cache
          key: 'v26-2k-lotus-params'
          paths:
            - /var/tmp/filecoin-proof-parameters/
  install_ipfs:
    steps:
      - run: |
          curl -O https://dist.ipfs.tech/kubo/v0.16.0/kubo_v0.16.0_linux-amd64.tar.gz
          tar -xvzf kubo_v0.16.0_linux-amd64.tar.gz
          pushd kubo
          sudo bash install.sh
          popd
          rm -rf kubo
          rm kubo_v0.16.0_linux-amd64.tar.gz
  git_fetch_all_tags:
    steps:
      - run:
          name: fetch all tags
          command: |
            git fetch --all
  install-ubuntu-deps:
    steps:
      - run: sudo apt install curl ca-certificates gnupg
      - run: sudo apt-get update
      - run: sudo apt-get install ocl-icd-opencl-dev libhwloc-dev
  check-go-version:
    steps:
      - run: |
          v=`go version | { read _ _ v _; echo ${v#go}; }`
          if [[ $v != `cat GO_VERSION_MIN` ]]; then
            echo "GO_VERSION_MIN file does not match the go version being used."
            echo "Please update image to cimg/go:`cat GO_VERSION_MIN` or update GO_VERSION_MIN to $v."
            exit 1
          fi

jobs:
  build:
    executor: golang
    working_directory: ~/lotus
    steps:
      - checkout
      - git_fetch_all_tags
      - run: git submodule sync
      - run: git submodule update --init
      - install-ubuntu-deps
      - check-go-version
      - run: make deps lotus
      - persist_to_workspace:
          root: ~/
          paths:
            - "lotus"
  mod-tidy-check:
    executor: golang
    working_directory: ~/lotus
    steps:
      - install-ubuntu-deps
      - attach_workspace:
          at: ~/
      - run: go mod tidy -v
      - run:
          name: Check git diff
          command: |
            git --no-pager diff go.mod go.sum
            git --no-pager diff --quiet go.mod go.sum

  test:
    description: |
      Run tests with gotestsum.
    working_directory: ~/lotus
    parameters: &test-params
      resource_class:
        type: string
        default: medium+
      go-test-flags:
        type: string
        default: "-timeout 20m"
        description: Flags passed to go test.
      target:
        type: string
        default: "./..."
        description: Import paths of packages to be tested.
      proofs-log-test:
        type: string
        default: "0"
      get-params:
        type: boolean
        default: false
      suite:
        type: string
        default: unit
        description: Test suite name to report to CircleCI.
    docker:
      - image: cimg/go:1.20
        environment:
          LOTUS_HARMONYDB_HOSTS: yugabyte
      - image: yugabytedb/yugabyte:2.18.0.0-b65
        command: bin/yugabyted start --daemon=false
        name: yugabyte
    resource_class: << parameters.resource_class >>
    steps:
      - install-ubuntu-deps
      - attach_workspace:
          at: ~/
      - when:
          condition: << parameters.get-params >>
          steps:
            - download-params
      - run:
          name: go test
          environment:
            TEST_RUSTPROOFS_LOGS: << parameters.proofs-log-test >>
            SKIP_CONFORMANCE: "1"
            LOTUS_SRC_DIR: /home/circleci/project
          command: |
            mkdir -p /tmp/test-reports/<< parameters.suite >>
            mkdir -p /tmp/test-artifacts
            dockerize -wait tcp://yugabyte:5433 -timeout 3m
            env
            gotestsum \
              --format standard-verbose \
              --junitfile /tmp/test-reports/<< parameters.suite >>/junit.xml \
              --jsonfile /tmp/test-artifacts/<< parameters.suite >>.json \
              --packages="<< parameters.target >>" \
              -- << parameters.go-test-flags >>
          no_output_timeout: 30m
      - store_test_results:
          path: /tmp/test-reports
      - store_artifacts:
          path: /tmp/test-artifacts/<< parameters.suite >>.json

  test-conformance:
    working_directory: ~/lotus
    description: |
      Run tests using a corpus of interoperable test vectors for Filecoin
      implementations to test their correctness and compliance with the Filecoin
      specifications.
    parameters:
      <<: *test-params
      vectors-branch:
        type: string
        default: ""
        description: |
          Branch on github.com/filecoin-project/test-vectors to checkout and
          test with. If empty (the default) the commit defined by the git
          submodule is used.
    docker:
      - image: cimg/go:1.20
    resource_class: << parameters.resource_class >>
    steps:
      - install-ubuntu-deps
      - attach_workspace:
          at: ~/
      - download-params
      - when:
          condition:
            not:
              equal: [ "", << parameters.vectors-branch >> ]
          steps:
            - run:
                name: checkout vectors branch
                command: |
                  cd extern/test-vectors
                  git fetch
                  git checkout origin/<< parameters.vectors-branch >>
      - run:
          name: install statediff globally
          command: |
            ## statediff is optional; we succeed even if compilation fails.
            mkdir -p /tmp/statediff
            git clone https://github.com/filecoin-project/statediff.git /tmp/statediff
            cd /tmp/statediff
            go install ./cmd/statediff || exit 0
      - run:
          name: go test
          environment:
            SKIP_CONFORMANCE: "0"
          command: |
            mkdir -p /tmp/test-reports
            mkdir -p /tmp/test-artifacts
            gotestsum \
              --format pkgname-and-test-fails \
              --junitfile /tmp/test-reports/junit.xml \
              -- \
              -v -coverpkg ./chain/vm/,github.com/filecoin-project/specs-actors/... -coverprofile=/tmp/conformance.out ./conformance/
            go tool cover -html=/tmp/conformance.out -o /tmp/test-artifacts/conformance-coverage.html
          no_output_timeout: 30m
      - store_test_results:
          path: /tmp/test-reports
      - store_artifacts:
          path: /tmp/test-artifacts/conformance-coverage.html

  build-linux-amd64:
    executor: golang
    steps:
      - build-platform-specific
      - run: make lotus lotus-miner lotus-worker
      - run:
          name: check tag and version output match
          command: ./scripts/version-check.sh ./lotus
      - run: |
          mkdir -p /tmp/workspace/linux_amd64_v1 && \
          mv lotus lotus-miner lotus-worker /tmp/workspace/linux_amd64_v1/
      - persist_to_workspace:
          root: /tmp/workspace
          paths:
            - linux_amd64_v1

  build-darwin-amd64:
    description: build darwin lotus binary
    working_directory: ~/go/src/github.com/filecoin-project/lotus
    macos:
      xcode: "13.4.1"
    steps:
      - build-platform-specific:
          linux: false
          darwin: true
          darwin-architecture: amd64
      - run: make lotus lotus-miner lotus-worker
      - run: otool -hv lotus
      - run:
          name: check tag and version output match
          command: ./scripts/version-check.sh ./lotus
      - run: |
          mkdir -p /tmp/workspace/darwin_amd64_v1 && \
          mv lotus lotus-miner lotus-worker /tmp/workspace/darwin_amd64_v1/
      - persist_to_workspace:
          root: /tmp/workspace
          paths:
            - darwin_amd64_v1

  build-darwin-arm64:
    description: self-hosted m1 runner
    working_directory: ~/go/src/github.com/filecoin-project/lotus
    machine: true
    resource_class: filecoin-project/self-hosted-m1
    steps:
      - run: echo 'export PATH=/opt/homebrew/bin:"$PATH"' >> "$BASH_ENV"
      - build-platform-specific:
          linux: false
          darwin: true
          darwin-architecture: arm64
      - run: |
          export CPATH=$(brew --prefix)/include && export LIBRARY_PATH=$(brew --prefix)/lib && make lotus lotus-miner lotus-worker
      - run: otool -hv lotus
      - run:
          name: check tag and version output match
          command: ./scripts/version-check.sh ./lotus
      - run: |
          mkdir -p /tmp/workspace/darwin_arm64 && \
          mv lotus lotus-miner lotus-worker /tmp/workspace/darwin_arm64/
      - persist_to_workspace:
          root: /tmp/workspace
          paths:
            - darwin_arm64
      - run:
          command: make clean
          when: always
      - run:
          name: cleanup homebrew
          command: HOMEBREW_NO_AUTO_UPDATE=1 brew uninstall pkg-config coreutils jq hwloc
          when: always

  release:
    executor: golang
    parameters:
      dry-run:
        default: false
        description: should this release actually publish it's artifacts?
        type: boolean
    steps:
      - checkout
      - run: |
          echo 'deb [trusted=yes] https://repo.goreleaser.com/apt/ /' | sudo tee /etc/apt/sources.list.d/goreleaser.list
          sudo apt update
          sudo apt install goreleaser-pro
      - install_ipfs
      - attach_workspace:
          at: /tmp/workspace
      - when:
          condition: << parameters.dry-run >>
          steps:
            - run: goreleaser release --rm-dist --snapshot --debug
            - run: ./scripts/generate-checksums.sh
      - when:
          condition:
            not: << parameters.dry-run >>
          steps:
            - run: goreleaser release --rm-dist --debug
            - run: ./scripts/generate-checksums.sh
            - run: ./scripts/publish-checksums.sh

  gofmt:
    executor: golang
    working_directory: ~/lotus
    steps:
      - run:
          command: "! go fmt ./... 2>&1 | read"

  gen-check:
    executor: golang
    working_directory: ~/lotus
    steps:
      - install-ubuntu-deps
      - attach_workspace:
          at: ~/
      - run: go install golang.org/x/tools/cmd/goimports
      - run: go install github.com/hannahhoward/cbor-gen-for
      - run: make gen
      - run: git --no-pager diff && git --no-pager diff --quiet
      - run: make docsgen-cli
      - run: git --no-pager diff && git --no-pager diff --quiet

  docs-check:
    executor: golang
    working_directory: ~/lotus
    steps:
      - install-ubuntu-deps
      - attach_workspace:
          at: ~/
      - run: go install golang.org/x/tools/cmd/goimports
      - run: zcat build/openrpc/full.json.gz | jq > ../pre-openrpc-full
      - run: zcat build/openrpc/miner.json.gz | jq > ../pre-openrpc-miner
      - run: zcat build/openrpc/worker.json.gz | jq > ../pre-openrpc-worker
      - run: make docsgen
      - run: zcat build/openrpc/full.json.gz | jq > ../post-openrpc-full
      - run: zcat build/openrpc/miner.json.gz | jq > ../post-openrpc-miner
      - run: zcat build/openrpc/worker.json.gz | jq > ../post-openrpc-worker
      - run: diff ../pre-openrpc-full ../post-openrpc-full && diff ../pre-openrpc-miner ../post-openrpc-miner && diff ../pre-openrpc-worker ../post-openrpc-worker && git --no-pager diff && git --no-pager diff --quiet

  lint-all:
    description: |
      Run golangci-lint.
    working_directory: ~/lotus
    parameters:
      args:
        type: string
        default: ''
        description: |
          Arguments to pass to golangci-lint
    docker:
      - image: cimg/go:1.20
    resource_class: medium+
    steps:
      - install-ubuntu-deps
      - attach_workspace:
          at: ~/
      - run:
          name: Lint
          command: |
            golangci-lint run -v --timeout 10m \
              --concurrency 4 << parameters.args >>

  build-docker:
    description: >
      Publish to Dockerhub
    executor: docker/docker
    parameters:
      image:
        type: string
        default: lotus
        description: >
          Passed to the docker build process to determine which image in the
          Dockerfile should be built. Expected values are `lotus`,
          `lotus-all-in-one`
      network:
        type: string
        default: "mainnet"
        description: >
          Passed to the docker build process using GOFLAGS+=-tags=<<network>>.
          Expected values are `debug`, `2k`, `calibnet`, `butterflynet`,
          `interopnet`.
      channel:
        type: string
        default: ""
        description: >
          The release channel to use for this image.
      push:
        type: boolean
        default: false
        description: >
          When true, pushes the image to Dockerhub
    steps:
      - setup_remote_docker
      - checkout
      - git_fetch_all_tags
      - run: git submodule sync
      - run: git submodule update --init

      - docker/check:
          docker-username: DOCKERHUB_USERNAME
          docker-password: DOCKERHUB_PASSWORD
      - when:
          condition:
            equal: [ mainnet, <<parameters.network>> ]
          steps:
            - when:
                condition: <<parameters.push>>
                steps:
                  - docker/build:
                      image: filecoin/<<parameters.image>>
                      extra_build_args: --target <<parameters.image>>
                      tag: <<parameters.channel>>
                  - run:
                      name: Docker push
                      command: |
                        docker push filecoin/<<parameters.image>>:<<parameters.channel>>
                        if [[ ! -z $CIRCLE_SHA ]]; then
                          docker image tag filecoin/<<parameters.image>>:<<parameters.channel>> filecoin/<<parameters.image>>:"${CIRCLE_SHA:0:7}"
                          docker push filecoin/<<parameters.image>>:"${CIRCLE_SHA:0:7}"
                        fi
                        if [[ ! -z $CIRCLE_TAG ]]; then
                          docker image tag filecoin/<<parameters.image>>:<<parameters.channel>> filecoin/<<parameters.image>>:"${CIRCLE_TAG}"
                          docker push filecoin/<<parameters.image>>:"${CIRCLE_TAG}"
                        fi
            - unless:
                condition: <<parameters.push>>
                steps:
                  - docker/build:
                      image: filecoin/<<parameters.image>>
                      extra_build_args: --target <<parameters.image>>
      - when:
          condition:
            not:
              equal: [ mainnet, <<parameters.network>> ]
          steps:
            - when:
                condition: <<parameters.push>>
                steps:
                  - docker/build:
                      image: filecoin/<<parameters.image>>
                      extra_build_args: --target <<parameters.image>> --build-arg GOFLAGS=-tags=<<parameters.network>>
                      tag: <<parameters.channel>>-<<parameters.network>>
                  - run:
                      name: Docker push
                      command: |
                        docker push filecoin/<<parameters.image>>:<<parameters.channel>>-<<parameters.network>>
                        if [[ ! -z $CIRCLE_SHA ]]; then
                          docker image tag filecoin/<<parameters.image>>:<<parameters.channel>>-<<parameters.network>> filecoin/<<parameters.image>>:"${CIRCLE_SHA:0:7}"-<<parameters.network>>
                          docker push filecoin/<<parameters.image>>:"${CIRCLE_SHA:0:7}"-<<parameters.network>>
                        fi
                        if [[ ! -z $CIRCLE_TAG ]]; then
                          docker image tag filecoin/<<parameters.image>>:<<parameters.channel>>-<<parameters.network>> filecoin/<<parameters.image>>:"${CIRCLE_TAG}"-<<parameters.network>>
                          docker push filecoin/<<parameters.image>>:"${CIRCLE_TAG}"-<<parameters.network>>
                        fi
            - unless:
                condition: <<parameters.push>>
                steps:
                  - docker/build:
                      image: filecoin/<<parameters.image>>
                      extra_build_args: --target <<parameters.image>> --build-arg GOFLAGS=-tags=<<parameters.network>>

workflows:
  ci:
    jobs:
      - build
      - lint-all:
          requires:
            - build
      - mod-tidy-check:
          requires:
            - build
      - gofmt:
          requires:
            - build
      - gen-check:
          requires:
            - build
      - docs-check:
          requires:
            - build
      - test:
          name: test-itest-api
          requires:
            - build
          suite: itest-api
          target: "./itests/api_test.go"
      - test:
          name: test-itest-batch_deal
          requires:
            - build
          suite: itest-batch_deal
          target: "./itests/batch_deal_test.go"
      - test:
          name: test-itest-cli
          requires:
            - build
          suite: itest-cli
          target: "./itests/cli_test.go"
      - test:
          name: test-itest-deadlines
          requires:
            - build
          suite: itest-deadlines
          target: "./itests/deadlines_test.go"
      - test:
          name: test-itest-deals_512mb
          requires:
            - build
          suite: itest-deals_512mb
          target: "./itests/deals_512mb_test.go"
      - test:
          name: test-itest-deals_anycid
          requires:
            - build
          suite: itest-deals_anycid
          target: "./itests/deals_anycid_test.go"
      - test:
          name: test-itest-deals_concurrent
          requires:
            - build
          suite: itest-deals_concurrent
          target: "./itests/deals_concurrent_test.go"
          resource_class: 2xlarge
      - test:
          name: test-itest-deals_invalid_utf8_label
          requires:
            - build
          suite: itest-deals_invalid_utf8_label
          target: "./itests/deals_invalid_utf8_label_test.go"
      - test:
          name: test-itest-deals_max_staging_deals
          requires:
            - build
          suite: itest-deals_max_staging_deals
          target: "./itests/deals_max_staging_deals_test.go"
      - test:
          name: test-itest-deals_offline
          requires:
            - build
          suite: itest-deals_offline
          target: "./itests/deals_offline_test.go"
      - test:
          name: test-itest-deals_padding
          requires:
            - build
          suite: itest-deals_padding
          target: "./itests/deals_padding_test.go"
      - test:
          name: test-itest-deals_partial_retrieval_dm-level
          requires:
            - build
          suite: itest-deals_partial_retrieval_dm-level
          target: "./itests/deals_partial_retrieval_dm-level_test.go"
      - test:
          name: test-itest-deals_partial_retrieval
          requires:
            - build
          suite: itest-deals_partial_retrieval
          target: "./itests/deals_partial_retrieval_test.go"
      - test:
          name: test-itest-deals_power
          requires:
            - build
          suite: itest-deals_power
          target: "./itests/deals_power_test.go"
      - test:
          name: test-itest-deals_pricing
          requires:
            - build
          suite: itest-deals_pricing
          target: "./itests/deals_pricing_test.go"
      - test:
          name: test-itest-deals_publish
          requires:
            - build
          suite: itest-deals_publish
          target: "./itests/deals_publish_test.go"
      - test:
          name: test-itest-deals_remote_retrieval
          requires:
            - build
          suite: itest-deals_remote_retrieval
          target: "./itests/deals_remote_retrieval_test.go"
      - test:
          name: test-itest-deals_retry_deal_no_funds
          requires:
            - build
          suite: itest-deals_retry_deal_no_funds
          target: "./itests/deals_retry_deal_no_funds_test.go"
      - test:
          name: test-itest-deals
          requires:
            - build
          suite: itest-deals
          target: "./itests/deals_test.go"
      - test:
          name: test-itest-decode_params
          requires:
            - build
          suite: itest-decode_params
          target: "./itests/decode_params_test.go"
      - test:
          name: test-itest-dup_mpool_messages
          requires:
            - build
          suite: itest-dup_mpool_messages
          target: "./itests/dup_mpool_messages_test.go"
      - test:
          name: test-itest-eth_account_abstraction
          requires:
            - build
          suite: itest-eth_account_abstraction
          target: "./itests/eth_account_abstraction_test.go"
      - test:
          name: test-itest-eth_api
          requires:
            - build
          suite: itest-eth_api
          target: "./itests/eth_api_test.go"
      - test:
          name: test-itest-eth_balance
          requires:
            - build
          suite: itest-eth_balance
          target: "./itests/eth_balance_test.go"
      - test:
          name: test-itest-eth_block_hash
          requires:
            - build
          suite: itest-eth_block_hash
          target: "./itests/eth_block_hash_test.go"
      - test:
          name: test-itest-eth_bytecode
          requires:
            - build
          suite: itest-eth_bytecode
          target: "./itests/eth_bytecode_test.go"
      - test:
          name: test-itest-eth_config
          requires:
            - build
          suite: itest-eth_config
          target: "./itests/eth_config_test.go"
      - test:
          name: test-itest-eth_conformance
          requires:
            - build
          suite: itest-eth_conformance
          target: "./itests/eth_conformance_test.go"
      - test:
          name: test-itest-eth_deploy
          requires:
            - build
          suite: itest-eth_deploy
          target: "./itests/eth_deploy_test.go"
      - test:
          name: test-itest-eth_fee_history
          requires:
            - build
          suite: itest-eth_fee_history
          target: "./itests/eth_fee_history_test.go"
      - test:
          name: test-itest-eth_filter
          requires:
            - build
          suite: itest-eth_filter
          target: "./itests/eth_filter_test.go"
      - test:
          name: test-itest-eth_hash_lookup
          requires:
            - build
          suite: itest-eth_hash_lookup
          target: "./itests/eth_hash_lookup_test.go"
      - test:
          name: test-itest-eth_transactions
          requires:
            - build
          suite: itest-eth_transactions
          target: "./itests/eth_transactions_test.go"
      - test:
          name: test-itest-fevm_address
          requires:
            - build
          suite: itest-fevm_address
          target: "./itests/fevm_address_test.go"
      - test:
          name: test-itest-fevm_events
          requires:
            - build
          suite: itest-fevm_events
          target: "./itests/fevm_events_test.go"
      - test:
          name: test-itest-fevm
          requires:
            - build
          suite: itest-fevm
          target: "./itests/fevm_test.go"
      - test:
          name: test-itest-gas_estimation
          requires:
            - build
          suite: itest-gas_estimation
          target: "./itests/gas_estimation_test.go"
      - test:
          name: test-itest-gateway
          requires:
            - build
          suite: itest-gateway
          target: "./itests/gateway_test.go"
      - test:
          name: test-itest-get_messages_in_ts
          requires:
            - build
          suite: itest-get_messages_in_ts
          target: "./itests/get_messages_in_ts_test.go"
      - test:
          name: test-itest-harmonydb
          requires:
            - build
          suite: itest-harmonydb
          target: "./itests/harmonydb_test.go"
      - test:
          name: test-itest-harmonytask
          requires:
            - build
          suite: itest-harmonytask
          target: "./itests/harmonytask_test.go"
      - test:
          name: test-itest-lite_migration
          requires:
            - build
          suite: itest-lite_migration
          target: "./itests/lite_migration_test.go"
      - test:
          name: test-itest-lookup_robust_address
          requires:
            - build
          suite: itest-lookup_robust_address
          target: "./itests/lookup_robust_address_test.go"
      - test:
          name: test-itest-mempool
          requires:
            - build
          suite: itest-mempool
          target: "./itests/mempool_test.go"
      - test:
          name: test-itest-migration
          requires:
            - build
          suite: itest-migration
          target: "./itests/migration_test.go"
      - test:
          name: test-itest-mpool_msg_uuid
          requires:
            - build
          suite: itest-mpool_msg_uuid
          target: "./itests/mpool_msg_uuid_test.go"
      - test:
          name: test-itest-mpool_push_with_uuid
          requires:
            - build
          suite: itest-mpool_push_with_uuid
          target: "./itests/mpool_push_with_uuid_test.go"
      - test:
          name: test-itest-msgindex
          requires:
            - build
          suite: itest-msgindex
          target: "./itests/msgindex_test.go"
      - test:
          name: test-itest-multisig
          requires:
            - build
          suite: itest-multisig
          target: "./itests/multisig_test.go"
      - test:
          name: test-itest-net
          requires:
            - build
          suite: itest-net
          target: "./itests/net_test.go"
      - test:
          name: test-itest-nonce
          requires:
            - build
          suite: itest-nonce
          target: "./itests/nonce_test.go"
      - test:
          name: test-itest-path_detach_redeclare
          requires:
            - build
          suite: itest-path_detach_redeclare
          target: "./itests/path_detach_redeclare_test.go"
      - test:
          name: test-itest-path_type_filters
          requires:
            - build
          suite: itest-path_type_filters
          target: "./itests/path_type_filters_test.go"
      - test:
          name: test-itest-paych_api
          requires:
            - build
          suite: itest-paych_api
          target: "./itests/paych_api_test.go"
      - test:
          name: test-itest-paych_cli
          requires:
            - build
          suite: itest-paych_cli
          target: "./itests/paych_cli_test.go"
      - test:
          name: test-itest-pending_deal_allocation
          requires:
            - build
          suite: itest-pending_deal_allocation
          target: "./itests/pending_deal_allocation_test.go"
      - test:
          name: test-itest-raft_messagesigner
          requires:
            - build
          suite: itest-raft_messagesigner
          target: "./itests/raft_messagesigner_test.go"
      - test:
          name: test-itest-remove_verifreg_datacap
          requires:
            - build
          suite: itest-remove_verifreg_datacap
          target: "./itests/remove_verifreg_datacap_test.go"
      - test:
          name: test-itest-sealing_resources
          requires:
            - build
          suite: itest-sealing_resources
          target: "./itests/sealing_resources_test.go"
      - test:
          name: test-itest-sector_finalize_early
          requires:
            - build
          suite: itest-sector_finalize_early
          target: "./itests/sector_finalize_early_test.go"
      - test:
          name: test-itest-sector_import_full
          requires:
            - build
          suite: itest-sector_import_full
          target: "./itests/sector_import_full_test.go"
      - test:
          name: test-itest-sector_import_simple
          requires:
            - build
          suite: itest-sector_import_simple
          target: "./itests/sector_import_simple_test.go"
      - test:
          name: test-itest-sector_miner_collateral
          requires:
            - build
          suite: itest-sector_miner_collateral
          target: "./itests/sector_miner_collateral_test.go"
      - test:
          name: test-itest-sector_numassign
          requires:
            - build
          suite: itest-sector_numassign
          target: "./itests/sector_numassign_test.go"
      - test:
          name: test-itest-sector_pledge
          requires:
            - build
          suite: itest-sector_pledge
          target: "./itests/sector_pledge_test.go"
          get-params: true
          
      - test:
          name: test-itest-sector_terminate
          requires:
            - build
          suite: itest-sector_terminate
          target: "./itests/sector_terminate_test.go"
      - test:
          name: test-itest-sector_unseal
          requires:
            - build
          suite: itest-sector_unseal
          target: "./itests/sector_unseal_test.go"
      - test:
          name: test-itest-self_sent_txn
          requires:
            - build
          suite: itest-self_sent_txn
          target: "./itests/self_sent_txn_test.go"
      - test:
          name: test-itest-splitstore
          requires:
            - build
          suite: itest-splitstore
          target: "./itests/splitstore_test.go"
      - test:
          name: test-itest-verifreg
          requires:
            - build
          suite: itest-verifreg
          target: "./itests/verifreg_test.go"
      - test:
          name: test-itest-wdpost_config
          requires:
            - build
          suite: itest-wdpost_config
          target: "./itests/wdpost_config_test.go"
      - test:
          name: test-itest-wdpost_dispute
          requires:
            - build
          suite: itest-wdpost_dispute
          target: "./itests/wdpost_dispute_test.go"
      - test:
          name: test-itest-wdpost_no_miner_storage
          requires:
            - build
          suite: itest-wdpost_no_miner_storage
          target: "./itests/wdpost_no_miner_storage_test.go"
      - test:
          name: test-itest-wdpost
          requires:
            - build
          suite: itest-wdpost
          target: "./itests/wdpost_test.go"
          get-params: true
          
      - test:
          name: test-itest-wdpost_worker_config
          requires:
            - build
          suite: itest-wdpost_worker_config
          target: "./itests/wdpost_worker_config_test.go"
          resource_class: 2xlarge
      - test:
          name: test-itest-worker
          requires:
            - build
          suite: itest-worker
          target: "./itests/worker_test.go"
          resource_class: 2xlarge
      - test:
          name: test-itest-worker_upgrade
          requires:
            - build
          suite: itest-worker_upgrade
          target: "./itests/worker_upgrade_test.go"
      - test:
          name: test-unit-cli
          requires:
            - build
          suite: utest-unit-cli
          target: "./cli/... ./cmd/... ./api/..."
<<<<<<< HEAD
=======
          executor: golang-2xl
>>>>>>> 813d133c
          get-params: true
      - test:
          name: test-unit-node
          requires:
            - build
          suite: utest-unit-node
          target: "./node/..."
<<<<<<< HEAD
          
=======
>>>>>>> 813d133c
      - test:
          name: test-unit-rest
          requires:
            - build
          suite: utest-unit-rest
          target: "./blockstore/... ./build/... ./chain/... ./conformance/... ./gateway/... ./journal/... ./lib/... ./markets/... ./paychmgr/... ./tools/..."
<<<<<<< HEAD
          
=======
          executor: golang-2xl
>>>>>>> 813d133c
      - test:
          name: test-unit-storage
          requires:
            - build
          suite: utest-unit-storage
          target: "./storage/... ./extern/..."
<<<<<<< HEAD
          
=======
          get-params: true
>>>>>>> 813d133c
      - test:
          go-test-flags: "-run=TestMulticoreSDR"
          requires:
            - build
          suite: multicore-sdr-check
          target: "./storage/sealer/ffiwrapper"
          proofs-log-test: "1"
      - test-conformance:
          requires:
            - build
          suite: conformance
          target: "./conformance"

  release:
    jobs:
      - build-linux-amd64:
          name: "Build ( linux / amd64 )"
          filters:
            branches:
              only:
                - /^release\/v\d+\.\d+\.\d+(-rc\d+)?$/
                - /^ci\/.*$/
            tags:
              only:
                - /^v\d+\.\d+\.\d+(-rc\d+)?$/
      - build-darwin-amd64:
          name: "Build ( darwin / amd64 )"
          filters:
            branches:
              only:
                - /^release\/v\d+\.\d+\.\d+(-rc\d+)?$/
                - /^ci\/.*$/
            tags:
              only:
                - /^v\d+\.\d+\.\d+(-rc\d+)?$/
      - build-darwin-arm64:
          name: "Build ( darwin / arm64 )"
          filters:
            branches:
              only:
                - /^release\/v\d+\.\d+\.\d+(-rc\d+)?$/
                - /^ci\/.*$/
            tags:
              only:
                - /^v\d+\.\d+\.\d+(-rc\d+)?$/
      - release:
          name: "Release"
          requires:
            - "Build ( darwin / amd64 )"
            - "Build ( linux / amd64 )"
            - "Build ( darwin / arm64 )"
          filters:
            branches:
              ignore:
                - /^.*$/
            tags:
              only:
                - /^v\d+\.\d+\.\d+(-rc\d+)?$/
      - release:
          name: "Release (dry-run)"
          dry-run: true
          requires:
            - "Build ( darwin / amd64 )"
            - "Build ( linux / amd64 )"
            - "Build ( darwin / arm64 )"
          filters:
            branches:
              only:
                - /^release\/v\d+\.\d+\.\d+(-rc\d+)?$/
                - /^ci\/.*$/
      - build-docker:
          name: "Docker push (lotus-all-in-one / stable / mainnet)"
          image: lotus-all-in-one
          channel: stable
          network: mainnet
          push: true
          filters:
            branches:
              ignore:
                - /.*/
            tags:
              only:
                - /^v\d+\.\d+\.\d+$/
      - build-docker:
          name: "Docker push (lotus-all-in-one / candidate / mainnet)"
          image: lotus-all-in-one
          channel: candidate
          network: mainnet
          push: true
          filters:
            branches:
              ignore:
                - /.*/
            tags:
              only:
                - /^v\d+\.\d+\.\d+-rc\d+$/
      - build-docker:
          name: "Docker push (lotus-all-in-one / edge / mainnet)"
          image: lotus-all-in-one
          channel: master
          network: mainnet
          push: true
          filters:
            branches:
              only:
                - master
      - build-docker:
          name: "Docker build (lotus-all-in-one / mainnet)"
          image: lotus-all-in-one
          network: mainnet
          push: false
          filters:
            branches:
              only:
                - /^release\/v\d+\.\d+\.\d+(-rc\d+)?$/
      - build-docker:
          name: "Docker push (lotus-all-in-one / stable / butterflynet)"
          image: lotus-all-in-one
          channel: stable
          network: butterflynet
          push: true
          filters:
            branches:
              ignore:
                - /.*/
            tags:
              only:
                - /^v\d+\.\d+\.\d+$/
      - build-docker:
          name: "Docker push (lotus-all-in-one / candidate / butterflynet)"
          image: lotus-all-in-one
          channel: candidate
          network: butterflynet
          push: true
          filters:
            branches:
              ignore:
                - /.*/
            tags:
              only:
                - /^v\d+\.\d+\.\d+-rc\d+$/
      - build-docker:
          name: "Docker push (lotus-all-in-one / edge / butterflynet)"
          image: lotus-all-in-one
          channel: master
          network: butterflynet
          push: true
          filters:
            branches:
              only:
                - master
      - build-docker:
          name: "Docker build (lotus-all-in-one / butterflynet)"
          image: lotus-all-in-one
          network: butterflynet
          push: false
          filters:
            branches:
              only:
                - /^release\/v\d+\.\d+\.\d+(-rc\d+)?$/
      - build-docker:
          name: "Docker push (lotus-all-in-one / stable / calibnet)"
          image: lotus-all-in-one
          channel: stable
          network: calibnet
          push: true
          filters:
            branches:
              ignore:
                - /.*/
            tags:
              only:
                - /^v\d+\.\d+\.\d+$/
      - build-docker:
          name: "Docker push (lotus-all-in-one / candidate / calibnet)"
          image: lotus-all-in-one
          channel: candidate
          network: calibnet
          push: true
          filters:
            branches:
              ignore:
                - /.*/
            tags:
              only:
                - /^v\d+\.\d+\.\d+-rc\d+$/
      - build-docker:
          name: "Docker push (lotus-all-in-one / edge / calibnet)"
          image: lotus-all-in-one
          channel: master
          network: calibnet
          push: true
          filters:
            branches:
              only:
                - master
      - build-docker:
          name: "Docker build (lotus-all-in-one / calibnet)"
          image: lotus-all-in-one
          network: calibnet
          push: false
          filters:
            branches:
              only:
                - /^release\/v\d+\.\d+\.\d+(-rc\d+)?$/
      - build-docker:
          name: "Docker push (lotus-all-in-one / stable / debug)"
          image: lotus-all-in-one
          channel: stable
          network: debug
          push: true
          filters:
            branches:
              ignore:
                - /.*/
            tags:
              only:
                - /^v\d+\.\d+\.\d+$/
      - build-docker:
          name: "Docker push (lotus-all-in-one / candidate / debug)"
          image: lotus-all-in-one
          channel: candidate
          network: debug
          push: true
          filters:
            branches:
              ignore:
                - /.*/
            tags:
              only:
                - /^v\d+\.\d+\.\d+-rc\d+$/
      - build-docker:
          name: "Docker push (lotus-all-in-one / edge / debug)"
          image: lotus-all-in-one
          channel: master
          network: debug
          push: true
          filters:
            branches:
              only:
                - master
      - build-docker:
          name: "Docker build (lotus-all-in-one / debug)"
          image: lotus-all-in-one
          network: debug
          push: false
          filters:
            branches:
              only:
                - /^release\/v\d+\.\d+\.\d+(-rc\d+)?$/
      - build-docker:
          name: "Docker push (lotus / stable / mainnet)"
          image: lotus
          channel: stable
          network: mainnet
          push: true
          filters:
            branches:
              ignore:
                - /.*/
            tags:
              only:
                - /^v\d+\.\d+\.\d+$/
      - build-docker:
          name: "Docker push (lotus / candidate / mainnet)"
          image: lotus
          channel: candidate
          network: mainnet
          push: true
          filters:
            branches:
              ignore:
                - /.*/
            tags:
              only:
                - /^v\d+\.\d+\.\d+-rc\d+$/
      - build-docker:
          name: "Docker push (lotus / master / mainnet)"
          image: lotus
          channel: master
          network: mainnet
          push: true
          filters:
            branches:
              only:
                - master
      - build-docker:
          name: "Docker build (lotus / mainnet)"
          image: lotus
          network: mainnet
          push: false
          filters:
            branches:
              only:
                - /^release\/v\d+\.\d+\.\d+(-rc\d+)?$/

  nightly:
    triggers:
      - schedule:
          cron: "0 0 * * *"
          filters:
            branches:
              only:
                - master
    jobs:
      - build-docker:
          name: "Docker (lotus-all-in-one / nightly / mainnet)"
          image: lotus-all-in-one
          channel: nightly
          network: mainnet
          push: true
      - build-docker:
          name: "Docker (lotus-all-in-one / nightly / butterflynet)"
          image: lotus-all-in-one
          channel: nightly
          network: butterflynet
          push: true
      - build-docker:
          name: "Docker (lotus-all-in-one / nightly / calibnet)"
          image: lotus-all-in-one
          channel: nightly
          network: calibnet
          push: true
      - build-docker:
          name: "Docker (lotus-all-in-one / nightly / debug)"
          image: lotus-all-in-one
          channel: nightly
          network: debug
          push: true<|MERGE_RESOLUTION|>--- conflicted
+++ resolved
@@ -1016,44 +1016,28 @@
           requires:
             - build
           suite: utest-unit-cli
-          target: "./cli/... ./cmd/... ./api/..."
-<<<<<<< HEAD
-=======
           executor: golang-2xl
->>>>>>> 813d133c
           get-params: true
       - test:
           name: test-unit-node
           requires:
             - build
           suite: utest-unit-node
-          target: "./node/..."
-<<<<<<< HEAD
-          
-=======
->>>>>>> 813d133c
+
       - test:
           name: test-unit-rest
           requires:
             - build
           suite: utest-unit-rest
-          target: "./blockstore/... ./build/... ./chain/... ./conformance/... ./gateway/... ./journal/... ./lib/... ./markets/... ./paychmgr/... ./tools/..."
-<<<<<<< HEAD
-          
-=======
+
           executor: golang-2xl
->>>>>>> 813d133c
       - test:
           name: test-unit-storage
           requires:
             - build
           suite: utest-unit-storage
-          target: "./storage/... ./extern/..."
-<<<<<<< HEAD
-          
-=======
+          target: "./storage/...
           get-params: true
->>>>>>> 813d133c
       - test:
           go-test-flags: "-run=TestMulticoreSDR"
           requires:
