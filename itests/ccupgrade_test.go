--- conflicted
+++ resolved
@@ -62,19 +62,9 @@
 	require.NoError(t, err)
 
 	dh := kit.NewDealHarness(t, client, miner)
-
-<<<<<<< HEAD
-	dh.MakeOnlineDeal(context.Background(), 6, false, 0)
-=======
-	_, _, _ = dh.MakeFullDeal(kit.MakeFullDealParams{
-		Ctx:         context.Background(),
-		Rseed:       6,
-		CarExport:   false,
-		FastRet:     false,
-		StartEpoch:  0,
-		DoRetrieval: true,
-	})
->>>>>>> ae65e659
+	deal, res, inPath := dh.MakeOnlineDeal(ctx, kit.MakeFullDealParams{Rseed: 6})
+	outPath := dh.PerformRetrieval(context.Background(), deal, res.Root, false)
+	kit.AssertFilesEqual(t, inPath, outPath)
 
 	// Validate upgrade
 
