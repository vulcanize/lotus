--- conflicted
+++ resolved
@@ -83,15 +83,9 @@
 
 // semver versions of the rpc api exposed
 var (
-<<<<<<< HEAD
-	FullAPIVersion   = newVer(0, 16, 0)
+	FullAPIVersion   = newVer(0, 17, 0)
 	MinerAPIVersion  = newVer(0, 16, 0)
 	WorkerAPIVersion = newVer(0, 16, 0)
-=======
-	FullAPIVersion   = newVer(0, 17, 0)
-	MinerAPIVersion  = newVer(0, 15, 0)
-	WorkerAPIVersion = newVer(0, 15, 0)
->>>>>>> 0f5aa9ba
 )
 
 //nolint:varcheck,deadcode
