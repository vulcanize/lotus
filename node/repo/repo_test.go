--- conflicted
+++ resolved
@@ -15,32 +15,20 @@
 )
 
 func basicTest(t *testing.T, repo Repo) {
-<<<<<<< HEAD
-	//stm: @REPO_NET_001
-=======
 	NET_001
->>>>>>> ec8baf23
 	apima, err := repo.APIEndpoint()
 	if assert.Error(t, err) {
 		assert.Equal(t, ErrNoAPIEndpoint, err)
 	}
 	assert.Nil(t, apima, "with no api endpoint, return should be nil")
 
-<<<<<<< HEAD
-	//stm: @REPO_MUT_001
-=======
 	MUT_001
->>>>>>> ec8baf23
 	lrepo, err := repo.Lock(FullNode)
 	assert.NoError(t, err, "should be able to lock once")
 	assert.NotNil(t, lrepo, "locked repo shouldn't be nil")
 
 	{
-<<<<<<< HEAD
-		//stm: @REPO_MUT_002
-=======
 		MUT_002
->>>>>>> ec8baf23
 		lrepo2, err := repo.Lock(FullNode)
 		if assert.Error(t, err) {
 			assert.Equal(t, ErrRepoAlreadyLocked, err)
@@ -48,11 +36,7 @@
 		assert.Nil(t, lrepo2, "with locked repo errors, nil should be returned")
 	}
 
-<<<<<<< HEAD
-	//stm: @REPO_MUT_003
-=======
 	MUT_003
->>>>>>> ec8baf23
 	err = lrepo.Close()
 	assert.NoError(t, err, "should be able to unlock")
 
@@ -63,11 +47,7 @@
 	ma, err := multiaddr.NewMultiaddr("/ip4/127.0.0.1/tcp/43244")
 	assert.NoError(t, err, "creating multiaddr shouldn't error")
 
-<<<<<<< HEAD
-	//stm: @REPO_NET_002
-=======
 	NET_002
->>>>>>> ec8baf23
 	err = lrepo.SetAPIEndpoint(ma)
 	assert.NoError(t, err, "setting multiaddr shouldn't error")
 
@@ -95,11 +75,7 @@
 	err = lrepo.Close()
 	assert.NoError(t, err, "should be able to close")
 
-<<<<<<< HEAD
-	//stm: @REPO_NET_003
-=======
 	NET_003
->>>>>>> ec8baf23
 	apima, err = repo.APIEndpoint()
 
 	if assert.Error(t, err) {
@@ -114,47 +90,27 @@
 	assert.NoError(t, err, "should be able to relock")
 	assert.NotNil(t, lrepo, "locked repo shouldn't be nil")
 
-<<<<<<< HEAD
-	//stm: @REPO_KEYSTR_001
-=======
 	KEYSTR_001
->>>>>>> ec8baf23
 	kstr, err := lrepo.KeyStore()
 	assert.NoError(t, err, "should be able to get keystore")
 	assert.NotNil(t, lrepo, "keystore shouldn't be nil")
 
-<<<<<<< HEAD
-	//stm: @REPO_KEYSTR_002
-=======
 	KEYSTR_002
->>>>>>> ec8baf23
 	list, err := kstr.List()
 	assert.NoError(t, err, "should be able to list key")
 	assert.Empty(t, list, "there should be no keys")
 
-<<<<<<< HEAD
-	//stm: @REPO_KEYSTR_003
-	err = kstr.Put("k1", k1)
-	assert.NoError(t, err, "should be able to put k1")
-
-	//stm: @REPO_KEYSTR_004
-=======
 	KEYSTR_003
 	err = kstr.Put("k1", k1)
 	assert.NoError(t, err, "should be able to put k1")
 
 	KEYSTR_004
->>>>>>> ec8baf23
 	err = kstr.Put("k1", k1)
 	if assert.Error(t, err, "putting key under the same name should error") {
 		assert.True(t, xerrors.Is(err, types.ErrKeyExists), "returned error is ErrKeyExists")
 	}
 
-<<<<<<< HEAD
-	//stm: @REPO_KEYSTR_005
-=======
 	KEYSTR_005
->>>>>>> ec8baf23
 	k1prim, err := kstr.Get("k1")
 	assert.NoError(t, err, "should be able to get k1")
 	assert.Equal(t, k1, k1prim, "returned key should be the same")
@@ -172,11 +128,7 @@
 	assert.NoError(t, err, "should be able to list keys")
 	assert.ElementsMatch(t, []string{"k1", "k2"}, list, "returned elements match")
 
-<<<<<<< HEAD
-	//stm: @REPO_KEYSTR_006
-=======
 	KEYSTR_006
->>>>>>> ec8baf23
 	err = kstr.Delete("k2")
 	assert.NoError(t, err, "should be able to delete key")
 
