package config

import (
	"github.com/ipfs/go-cid"

	"github.com/filecoin-project/lotus/chain/types"
)

// // NOTE: ONLY PUT STRUCT DEFINITIONS IN THIS FILE
// //
// // After making edits here, run 'make cfgdoc-gen' (or 'make gen')

// Common is common config between full node and miner
type Common struct {
	API     API
	Backup  Backup
	Logging Logging
	Libp2p  Libp2p
	Pubsub  Pubsub
}

// FullNode is a full node config
type FullNode struct {
	Common
	Client        Client
	Wallet        Wallet
	Fees          FeeConfig
	Chainstore    Chainstore
	Cluster       UserRaftConfig
	Fevm          FevmConfig
	Index         IndexConfig
	FaultReporter FaultReporterConfig
}

// // Common

type Backup struct {
	// When set to true disables metadata log (.lotus/kvlog). This can save disk
	// space by reducing metadata redundancy.
	//
	// Note that in case of metadata corruption it might be much harder to recover
	// your node if metadata log is disabled
	DisableMetadataLog bool
}

// Logging is the logging system config
type Logging struct {
	// SubsystemLevels specify per-subsystem log levels
	SubsystemLevels map[string]string
}

// StorageMiner is a miner config
type StorageMiner struct {
	Common

	Subsystems    MinerSubsystemConfig
	Dealmaking    DealmakingConfig
	IndexProvider IndexProviderConfig
	Proving       ProvingConfig
	Sealing       SealingConfig
	Storage       SealerConfig
	Fees          MinerFeeConfig
	Addresses     MinerAddressConfig
	DAGStore      DAGStoreConfig

	HarmonyDB HarmonyDB
}

type LotusProviderConfig struct {
	Subsystems ProviderSubsystemsConfig

	Fees      LotusProviderFees
	Addresses LotusProviderAddresses
	Proving   ProvingConfig
	Journal   JournalConfig
	Apis      ApisConfig
}

type ApisConfig struct {
	// FULLNODE_API_INFO is the API endpoint for the Lotus daemon.
	FULLNODE_API_INFO []string

	// RPC Secret for the storage subsystem.
	// If integrating with lotus-miner this must match the value from
	// cat ~/.lotusminer/keystore/MF2XI2BNNJ3XILLQOJUXMYLUMU | jq -r .PrivateKey
	StorageRPCSecret string
}

type JournalConfig struct {
	//Events of the form: "system1:event1,system1:event2[,...]"
	DisabledEvents string
}

type ProviderSubsystemsConfig struct {
	EnableWindowPost   bool
	WindowPostMaxTasks int
	EnableWinningPost  bool
}

type DAGStoreConfig struct {
	// Path to the dagstore root directory. This directory contains three
	// subdirectories, which can be symlinked to alternative locations if
	// need be:
	//  - ./transients: caches unsealed deals that have been fetched from the
	//    storage subsystem for serving retrievals.
	//  - ./indices: stores shard indices.
	//  - ./datastore: holds the KV store tracking the state of every shard
	//    known to the DAG store.
	// Default value: <LOTUS_MARKETS_PATH>/dagstore (split deployment) or
	// <LOTUS_MINER_PATH>/dagstore (monolith deployment)
	RootDir string

	// The maximum amount of indexing jobs that can run simultaneously.
	// 0 means unlimited.
	// Default value: 5.
	MaxConcurrentIndex int

	// The maximum amount of unsealed deals that can be fetched simultaneously
	// from the storage subsystem. 0 means unlimited.
	// Default value: 0 (unlimited).
	MaxConcurrentReadyFetches int

	// The maximum amount of unseals that can be processed simultaneously
	// from the storage subsystem. 0 means unlimited.
	// Default value: 0 (unlimited).
	MaxConcurrentUnseals int

	// The maximum number of simultaneous inflight API calls to the storage
	// subsystem.
	// Default value: 100.
	MaxConcurrencyStorageCalls int

	// The time between calls to periodic dagstore GC, in time.Duration string
	// representation, e.g. 1m, 5m, 1h.
	// Default value: 1 minute.
	GCInterval Duration
}

type MinerSubsystemConfig struct {
	EnableMining        bool
	EnableSealing       bool
	EnableSectorStorage bool
	EnableMarkets       bool

	// When enabled, the sector index will reside in an external database
	// as opposed to the local KV store in the miner process
	// This is useful to allow workers to bypass the lotus miner to access sector information
	EnableSectorIndexDB bool

	SealerApiInfo      string // if EnableSealing == false
	SectorIndexApiInfo string // if EnableSectorStorage == false
}

type DealmakingConfig struct {
	// When enabled, the miner can accept online deals
	ConsiderOnlineStorageDeals bool
	// When enabled, the miner can accept offline deals
	ConsiderOfflineStorageDeals bool
	// When enabled, the miner can accept retrieval deals
	ConsiderOnlineRetrievalDeals bool
	// When enabled, the miner can accept offline retrieval deals
	ConsiderOfflineRetrievalDeals bool
	// When enabled, the miner can accept verified deals
	ConsiderVerifiedStorageDeals bool
	// When enabled, the miner can accept unverified deals
	ConsiderUnverifiedStorageDeals bool
	// A list of Data CIDs to reject when making deals
	PieceCidBlocklist []cid.Cid
	// Maximum expected amount of time getting the deal into a sealed sector will take
	// This includes the time the deal will need to get transferred and published
	// before being assigned to a sector
	ExpectedSealDuration Duration
	// Maximum amount of time proposed deal StartEpoch can be in future
	MaxDealStartDelay Duration
	// When a deal is ready to publish, the amount of time to wait for more
	// deals to be ready to publish before publishing them all as a batch
	PublishMsgPeriod Duration
	// The maximum number of deals to include in a single PublishStorageDeals
	// message
	MaxDealsPerPublishMsg uint64
	// The maximum collateral that the provider will put up against a deal,
	// as a multiplier of the minimum collateral bound
	MaxProviderCollateralMultiplier uint64
	// The maximum allowed disk usage size in bytes of staging deals not yet
	// passed to the sealing node by the markets service. 0 is unlimited.
	MaxStagingDealsBytes int64
	// The maximum number of parallel online data transfers for storage deals
	SimultaneousTransfersForStorage uint64
	// The maximum number of simultaneous data transfers from any single client
	// for storage deals.
	// Unset by default (0), and values higher than SimultaneousTransfersForStorage
	// will have no effect; i.e. the total number of simultaneous data transfers
	// across all storage clients is bound by SimultaneousTransfersForStorage
	// regardless of this number.
	SimultaneousTransfersForStoragePerClient uint64
	// The maximum number of parallel online data transfers for retrieval deals
	SimultaneousTransfersForRetrieval uint64
	// Minimum start epoch buffer to give time for sealing of sector with deal.
	StartEpochSealingBuffer uint64

	// A command used for fine-grained evaluation of storage deals
	// see https://lotus.filecoin.io/storage-providers/advanced-configurations/market/#using-filters-for-fine-grained-storage-and-retrieval-deal-acceptance for more details
	Filter string
	// A command used for fine-grained evaluation of retrieval deals
	// see https://lotus.filecoin.io/storage-providers/advanced-configurations/market/#using-filters-for-fine-grained-storage-and-retrieval-deal-acceptance for more details
	RetrievalFilter string

	RetrievalPricing *RetrievalPricing
}

type IndexProviderConfig struct {
	// Enable set whether to enable indexing announcement to the network and expose endpoints that
	// allow indexer nodes to process announcements. Enabled by default.
	Enable bool

	// EntriesCacheCapacity sets the maximum capacity to use for caching the indexing advertisement
	// entries. Defaults to 1024 if not specified. The cache is evicted using LRU policy. The
	// maximum storage used by the cache is a factor of EntriesCacheCapacity, EntriesChunkSize and
	// the length of multihashes being advertised. For example, advertising 128-bit long multihashes
	// with the default EntriesCacheCapacity, and EntriesChunkSize means the cache size can grow to
	// 256MiB when full.
	EntriesCacheCapacity int

	// EntriesChunkSize sets the maximum number of multihashes to include in a single entries chunk.
	// Defaults to 16384 if not specified. Note that chunks are chained together for indexing
	// advertisements that include more multihashes than the configured EntriesChunkSize.
	EntriesChunkSize int

	// TopicName sets the topic name on which the changes to the advertised content are announced.
	// If not explicitly specified, the topic name is automatically inferred from the network name
	// in following format: '/indexer/ingest/<network-name>'
	// Defaults to empty, which implies the topic name is inferred from network name.
	TopicName string

	// PurgeCacheOnStart sets whether to clear any cached entries chunks when the provider engine
	// starts. By default, the cache is rehydrated from previously cached entries stored in
	// datastore if any is present.
	PurgeCacheOnStart bool
}

type RetrievalPricing struct {
	Strategy string // possible values: "default", "external"

	Default  *RetrievalPricingDefault
	External *RetrievalPricingExternal
}

type RetrievalPricingExternal struct {
	// Path of the external script that will be run to price a retrieval deal.
	// This parameter is ONLY applicable if the retrieval pricing policy strategy has been configured to "external".
	Path string
}

type RetrievalPricingDefault struct {
	// VerifiedDealsFreeTransfer configures zero fees for data transfer for a retrieval deal
	// of a payloadCid that belongs to a verified storage deal.
	// This parameter is ONLY applicable if the retrieval pricing policy strategy has been configured to "default".
	// default value is true
	VerifiedDealsFreeTransfer bool
}

type ProvingConfig struct {
	// Maximum number of sector checks to run in parallel. (0 = unlimited)
	//
	// WARNING: Setting this value too high may make the node crash by running out of stack
	// WARNING: Setting this value too low may make sector challenge reading much slower, resulting in failed PoSt due
	// to late submission.
	//
	// After changing this option, confirm that the new value works in your setup by invoking
	// 'lotus-miner proving compute window-post 0'
	ParallelCheckLimit int

	// Maximum amount of time a proving pre-check can take for a sector. If the check times out the sector will be skipped
	//
	// WARNING: Setting this value too low risks in sectors being skipped even though they are accessible, just reading the
	// test challenge took longer than this timeout
	// WARNING: Setting this value too high risks missing PoSt deadline in case IO operations related to this sector are
	// blocked (e.g. in case of disconnected NFS mount)
	SingleCheckTimeout Duration

	// Maximum amount of time a proving pre-check can take for an entire partition. If the check times out, sectors in
	// the partition which didn't get checked on time will be skipped
	//
	// WARNING: Setting this value too low risks in sectors being skipped even though they are accessible, just reading the
	// test challenge took longer than this timeout
	// WARNING: Setting this value too high risks missing PoSt deadline in case IO operations related to this partition are
	// blocked or slow
	PartitionCheckTimeout Duration

	// Disable Window PoSt computation on the lotus-miner process even if no window PoSt workers are present.
	//
	// WARNING: If no windowPoSt workers are connected, window PoSt WILL FAIL resulting in faulty sectors which will need
	// to be recovered. Before enabling this option, make sure your PoSt workers work correctly.
	//
	// After changing this option, confirm that the new value works in your setup by invoking
	// 'lotus-miner proving compute window-post 0'
	DisableBuiltinWindowPoSt bool

	// Disable Winning PoSt computation on the lotus-miner process even if no winning PoSt workers are present.
	//
	// WARNING: If no WinningPoSt workers are connected, Winning PoSt WILL FAIL resulting in lost block rewards.
	// Before enabling this option, make sure your PoSt workers work correctly.
	DisableBuiltinWinningPoSt bool

	// Disable WindowPoSt provable sector readability checks.
	//
	// In normal operation, when preparing to compute WindowPoSt, lotus-miner will perform a round of reading challenges
	// from all sectors to confirm that those sectors can be proven. Challenges read in this process are discarded, as
	// we're only interested in checking that sector data can be read.
	//
	// When using builtin proof computation (no PoSt workers, and DisableBuiltinWindowPoSt is set to false), this process
	// can save a lot of time and compute resources in the case that some sectors are not readable - this is caused by
	// the builtin logic not skipping snark computation when some sectors need to be skipped.
	//
	// When using PoSt workers, this process is mostly redundant, with PoSt workers challenges will be read once, and
	// if challenges for some sectors aren't readable, those sectors will just get skipped.
	//
	// Disabling sector pre-checks will slightly reduce IO load when proving sectors, possibly resulting in shorter
	// time to produce window PoSt. In setups with good IO capabilities the effect of this option on proving time should
	// be negligible.
	//
	// NOTE: It likely is a bad idea to disable sector pre-checks in setups with no PoSt workers.
	//
	// NOTE: Even when this option is enabled, recovering sectors will be checked before recovery declaration message is
	// sent to the chain
	//
	// After changing this option, confirm that the new value works in your setup by invoking
	// 'lotus-miner proving compute window-post 0'
	DisableWDPoStPreChecks bool

	// Maximum number of partitions to prove in a single SubmitWindowPoSt messace. 0 = network limit (3 in nv21)
	//
	// A single partition may contain up to 2349 32GiB sectors, or 2300 64GiB sectors.
	//	//
	// Note that setting this value lower may result in less efficient gas use - more messages will be sent,
	// to prove each deadline, resulting in more total gas use (but each message will have lower gas limit)
	//
	// Setting this value above the network limit has no effect
	MaxPartitionsPerPoStMessage int

	// Maximum number of partitions to declare in a single DeclareFaultsRecovered message. 0 = no limit.

	// In some cases when submitting DeclareFaultsRecovered messages,
	// there may be too many recoveries to fit in a BlockGasLimit.
	// In those cases it may be necessary to set this value to something low (eg 1);
	// Note that setting this value lower may result in less efficient gas use - more messages will be sent than needed,
	// resulting in more total gas use (but each message will have lower gas limit)
	MaxPartitionsPerRecoveryMessage int

	// Enable single partition per PoSt Message for partitions containing recovery sectors
	//
	// In cases when submitting PoSt messages which contain recovering sectors, the default network limit may still be
	// too high to fit in the block gas limit. In those cases, it becomes useful to only house the single partition
	// with recovering sectors in the post message
	//
	// Note that setting this value lower may result in less efficient gas use - more messages will be sent,
	// to prove each deadline, resulting in more total gas use (but each message will have lower gas limit)
	SingleRecoveringPartitionPerPostMessage bool
}

type SealingConfig struct {
	// Upper bound on how many sectors can be waiting for more deals to be packed in it before it begins sealing at any given time.
	// If the miner is accepting multiple deals in parallel, up to MaxWaitDealsSectors of new sectors will be created.
	// If more than MaxWaitDealsSectors deals are accepted in parallel, only MaxWaitDealsSectors deals will be processed in parallel
	// Note that setting this number too high in relation to deal ingestion rate may result in poor sector packing efficiency
	// 0 = no limit
	MaxWaitDealsSectors uint64

	// Upper bound on how many sectors can be sealing+upgrading at the same time when creating new CC sectors (0 = unlimited)
	MaxSealingSectors uint64

	// Upper bound on how many sectors can be sealing+upgrading at the same time when creating new sectors with deals (0 = unlimited)
	MaxSealingSectorsForDeals uint64

	// Prefer creating new sectors even if there are sectors Available for upgrading.
	// This setting combined with MaxUpgradingSectors set to a value higher than MaxSealingSectorsForDeals makes it
	// possible to use fast sector upgrades to handle high volumes of storage deals, while still using the simple sealing
	// flow when the volume of storage deals is lower.
	PreferNewSectorsForDeals bool

	// Upper bound on how many sectors can be sealing+upgrading at the same time when upgrading CC sectors with deals (0 = MaxSealingSectorsForDeals)
	MaxUpgradingSectors uint64

	// When set to a non-zero value, minimum number of epochs until sector expiration required for sectors to be considered
	// for upgrades (0 = DealMinDuration = 180 days = 518400 epochs)
	//
	// Note that if all deals waiting in the input queue have lifetimes longer than this value, upgrade sectors will be
	// required to have expiration of at least the soonest-ending deal
	MinUpgradeSectorExpiration uint64

	// DEPRECATED: Target expiration is no longer used
	MinTargetUpgradeSectorExpiration uint64

	// CommittedCapacitySectorLifetime is the duration a Committed Capacity (CC) sector will
	// live before it must be extended or converted into sector containing deals before it is
	// terminated. Value must be between 180-1278 days (1278 in nv21, 540 before nv21).
	CommittedCapacitySectorLifetime Duration

	// Period of time that a newly created sector will wait for more deals to be packed in to before it starts to seal.
	// Sectors which are fully filled will start sealing immediately
	WaitDealsDelay Duration

	// Whether to keep unsealed copies of deal data regardless of whether the client requested that. This lets the miner
	// avoid the relatively high cost of unsealing the data later, at the cost of more storage space
	AlwaysKeepUnsealedCopy bool

	// Run sector finalization before submitting sector proof to the chain
	FinalizeEarly bool

	// Whether new sectors are created to pack incoming deals
	// When this is set to false no new sectors will be created for sealing incoming deals
	// This is useful for forcing all deals to be assigned as snap deals to sectors marked for upgrade
	MakeNewSectorForDeals bool

	// After sealing CC sectors, make them available for upgrading with deals
	MakeCCSectorsAvailable bool

	// Whether to use available miner balance for sector collateral instead of sending it with each message
	CollateralFromMinerBalance bool
	// Minimum available balance to keep in the miner actor before sending it with messages
	AvailableBalanceBuffer types.FIL
	// Don't send collateral with messages even if there is no available balance in the miner actor
	DisableCollateralFallback bool

	// maximum precommit batch size - batches will be sent immediately above this size
	MaxPreCommitBatch int
	// how long to wait before submitting a batch after crossing the minimum batch size
	PreCommitBatchWait Duration
	// time buffer for forceful batch submission before sectors/deal in batch would start expiring
	PreCommitBatchSlack Duration

	// enable / disable commit aggregation (takes effect after nv13)
	AggregateCommits bool
	// minimum batched commit size - batches above this size will eventually be sent on a timeout
	MinCommitBatch int
	// maximum batched commit size - batches will be sent immediately above this size
	MaxCommitBatch int
	// how long to wait before submitting a batch after crossing the minimum batch size
	CommitBatchWait Duration
	// time buffer for forceful batch submission before sectors/deals in batch would start expiring
	CommitBatchSlack Duration

	// network BaseFee below which to stop doing precommit batching, instead
	// sending precommit messages to the chain individually. When the basefee is
	// below this threshold, precommit messages will get sent out immediately.
	BatchPreCommitAboveBaseFee types.FIL

	// network BaseFee below which to stop doing commit aggregation, instead
	// submitting proofs to the chain individually
	AggregateAboveBaseFee types.FIL

	// When submitting several sector prove commit messages simultaneously, this option allows you to
	// stagger the number of prove commits submitted per epoch
	// This is done because gas estimates for ProveCommits are non deterministic and increasing as a large
	// number of sectors get committed within the same epoch resulting in occasionally failed msgs.
	// Submitting a smaller number of prove commits per epoch would reduce the possibility of failed msgs
	MaxSectorProveCommitsSubmittedPerEpoch uint64

	TerminateBatchMax  uint64
	TerminateBatchMin  uint64
	TerminateBatchWait Duration

	// Keep this many sectors in sealing pipeline, start CC if needed
	// todo TargetSealingSectors uint64

	// todo TargetSectors - stop auto-pleding new sectors after this many sectors are sealed, default CC upgrade for deals sectors if above

	// UseSyntheticPoRep, when set to true, will reduce the amount of cache data held on disk after the completion of PreCommit 2 to 11GiB.
	UseSyntheticPoRep bool
}

type SealerConfig struct {
	ParallelFetchLimit int

	AllowSectorDownload      bool
	AllowAddPiece            bool
	AllowPreCommit1          bool
	AllowPreCommit2          bool
	AllowCommit              bool
	AllowUnseal              bool
	AllowReplicaUpdate       bool
	AllowProveReplicaUpdate2 bool
	AllowRegenSectorKey      bool

	// LocalWorkerName specifies a custom name for the builtin worker.
	// If set to an empty string (default) os hostname will be used
	LocalWorkerName string

	// Assigner specifies the worker assigner to use when scheduling tasks.
	// "utilization" (default) - assign tasks to workers with lowest utilization.
	// "spread" - assign tasks to as many distinct workers as possible.
	Assigner string

	// DisallowRemoteFinalize when set to true will force all Finalize tasks to
	// run on workers with local access to both long-term storage and the sealing
	// path containing the sector.
	// --
	// WARNING: Only set this if all workers have access to long-term storage
	// paths. If this flag is enabled, and there are workers without long-term
	// storage access, sectors will not be moved from them, and Finalize tasks
	// will appear to be stuck.
	// --
	// If you see stuck Finalize tasks after enabling this setting, check
	// 'lotus-miner sealing sched-diag' and 'lotus-miner storage find [sector num]'
	DisallowRemoteFinalize bool

	// ResourceFiltering instructs the system which resource filtering strategy
	// to use when evaluating tasks against this worker. An empty value defaults
	// to "hardware".
	ResourceFiltering ResourceFilteringStrategy
}

type BatchFeeConfig struct {
	Base      types.FIL
	PerSector types.FIL
}

type MinerFeeConfig struct {
	MaxPreCommitGasFee types.FIL
	MaxCommitGasFee    types.FIL

	// maxBatchFee = maxBase + maxPerSector * nSectors
	MaxPreCommitBatchGasFee BatchFeeConfig
	MaxCommitBatchGasFee    BatchFeeConfig

	MaxTerminateGasFee types.FIL
	// WindowPoSt is a high-value operation, so the default fee should be high.
	MaxWindowPoStGasFee    types.FIL
	MaxPublishDealsFee     types.FIL
	MaxMarketBalanceAddFee types.FIL

	MaximizeWindowPoStFeeCap bool
}

type LotusProviderFees struct {
	DefaultMaxFee      types.FIL
	MaxPreCommitGasFee types.FIL
	MaxCommitGasFee    types.FIL

	// maxBatchFee = maxBase + maxPerSector * nSectors
	MaxPreCommitBatchGasFee BatchFeeConfig
	MaxCommitBatchGasFee    BatchFeeConfig

	MaxTerminateGasFee types.FIL
	// WindowPoSt is a high-value operation, so the default fee should be high.
	MaxWindowPoStGasFee types.FIL
	MaxPublishDealsFee  types.FIL
}
type MinerAddressConfig struct {
	// Addresses to send PreCommit messages from
	PreCommitControl []string
	// Addresses to send Commit messages from
	CommitControl      []string
	TerminateControl   []string
	DealPublishControl []string

	// DisableOwnerFallback disables usage of the owner address for messages
	// sent automatically
	DisableOwnerFallback bool
	// DisableWorkerFallback disables usage of the worker address for messages
	// sent automatically, if control addresses are configured.
	// A control address that doesn't have enough funds will still be chosen
	// over the worker address if this flag is set.
	DisableWorkerFallback bool
}

type LotusProviderAddresses struct {
	// Addresses to send PreCommit messages from
	PreCommitControl []string
	// Addresses to send Commit messages from
	CommitControl    []string
	TerminateControl []string

	// DisableOwnerFallback disables usage of the owner address for messages
	// sent automatically
	DisableOwnerFallback bool
	// DisableWorkerFallback disables usage of the worker address for messages
	// sent automatically, if control addresses are configured.
	// A control address that doesn't have enough funds will still be chosen
	// over the worker address if this flag is set.
	DisableWorkerFallback bool

	// MinerAddresses are the addresses of the miner actors to use for sending messages
	MinerAddresses []string
}

// API contains configs for API endpoint
type API struct {
	// Binding address for the Lotus API
	ListenAddress       string
	RemoteListenAddress string
	Timeout             Duration
}

// Libp2p contains configs for libp2p
type Libp2p struct {
	// Binding address for the libp2p host - 0 means random port.
	// Format: multiaddress; see https://multiformats.io/multiaddr/
	ListenAddresses []string
	// Addresses to explicitally announce to other peers. If not specified,
	// all interface addresses are announced
	// Format: multiaddress
	AnnounceAddresses []string
	// Addresses to not announce
	// Format: multiaddress
	NoAnnounceAddresses []string
	BootstrapPeers      []string
	ProtectedPeers      []string

	// When not disabled (default), lotus asks NAT devices (e.g., routers), to
	// open up an external port and forward it to the port lotus is running on.
	// When this works (i.e., when your router supports NAT port forwarding),
	// it makes the local lotus node accessible from the public internet
	DisableNatPortMap bool

	// ConnMgrLow is the number of connections that the basic connection manager
	// will trim down to.
	ConnMgrLow uint
	// ConnMgrHigh is the number of connections that, when exceeded, will trigger
	// a connection GC operation. Note: protected/recently formed connections don't
	// count towards this limit.
	ConnMgrHigh uint
	// ConnMgrGrace is a time duration that new connections are immune from being
	// closed by the connection manager.
	ConnMgrGrace Duration
}

type Pubsub struct {
	// Run the node in bootstrap-node mode
	Bootstrapper bool
	// DirectPeers specifies peers with direct peering agreements. These peers are
	// connected outside of the mesh, with all (valid) message unconditionally
	// forwarded to them. The router will maintain open connections to these peers.
	// Note that the peering agreement should be reciprocal with direct peers
	// symmetrically configured at both ends.
	// Type: Array of multiaddress peerinfo strings, must include peerid (/p2p/12D3K...
	DirectPeers           []string
	IPColocationWhitelist []string
	RemoteTracer          string
	// Path to file that will be used to output tracer content in JSON format.
	// If present tracer will save data to defined file.
	// Format: file path
	JsonTracer string
	// Connection string for elasticsearch instance.
	// If present tracer will save data to elasticsearch.
	// Format: https://<username>:<password>@<elasticsearch_url>:<port>/
	ElasticSearchTracer string
	// Name of elasticsearch index that will be used to save tracer data.
	// This property is used only if ElasticSearchTracer propery is set.
	ElasticSearchIndex string
	// Auth token that will be passed with logs to elasticsearch - used for weighted peers score.
	TracerSourceAuth string
}

type Chainstore struct {
	EnableSplitstore bool
	Splitstore       Splitstore
}

type Splitstore struct {
	// ColdStoreType specifies the type of the coldstore.
	// It can be "discard" (default) for discarding cold blocks, "messages" to store only messages or "universal" to store all chain state..
	ColdStoreType string
	// HotStoreType specifies the type of the hotstore.
	// Only currently supported value is "badger".
	HotStoreType string
	// MarkSetType specifies the type of the markset.
	// It can be "map" for in memory marking or "badger" (default) for on-disk marking.
	MarkSetType string

	// HotStoreMessageRetention specifies the retention policy for messages, in finalities beyond
	// the compaction boundary; default is 0.
	HotStoreMessageRetention uint64
	// HotStoreFullGCFrequency specifies how often to perform a full (moving) GC on the hotstore.
	// A value of 0 disables, while a value 1 will do full GC in every compaction.
	// Default is 20 (about once a week).
	HotStoreFullGCFrequency uint64
	// HotStoreMaxSpaceTarget sets a target max disk size for the hotstore. Splitstore GC
	// will run moving GC if disk utilization gets within a threshold (150 GB) of the target.
	// Splitstore GC will NOT run moving GC if the total size of the move would get
	// within 50 GB of the target, and instead will run a more aggressive online GC.
	// If both HotStoreFullGCFrequency and HotStoreMaxSpaceTarget are set then splitstore
	// GC will trigger moving GC if either configuration condition is met.
	// A reasonable minimum is 2x fully GCed hotstore size + 50 G buffer.
	// At this minimum size moving GC happens every time, any smaller and moving GC won't
	// be able to run. In spring 2023 this minimum is ~550 GB.
	HotStoreMaxSpaceTarget uint64

	// When HotStoreMaxSpaceTarget is set Moving GC will be triggered when total moving size
	// exceeds HotstoreMaxSpaceTarget - HotstoreMaxSpaceThreshold
	HotStoreMaxSpaceThreshold uint64

	// Safety buffer to prevent moving GC from overflowing disk when HotStoreMaxSpaceTarget
	// is set.  Moving GC will not occur when total moving size exceeds
	// HotstoreMaxSpaceTarget - HotstoreMaxSpaceSafetyBuffer
	HotstoreMaxSpaceSafetyBuffer uint64
}

// // Full Node
type Client struct {
	UseIpfs             bool
	IpfsOnlineMode      bool
	IpfsMAddr           string
	IpfsUseForRetrieval bool
	// The maximum number of simultaneous data transfers between the client
	// and storage providers for storage deals
	SimultaneousTransfersForStorage uint64
	// The maximum number of simultaneous data transfers between the client
	// and storage providers for retrieval deals
	SimultaneousTransfersForRetrieval uint64

	// Require that retrievals perform no on-chain operations. Paid retrievals
	// without existing payment channels with available funds will fail instead
	// of automatically performing on-chain operations.
	OffChainRetrieval bool
}

type Wallet struct {
	RemoteBackend string
	EnableLedger  bool
	DisableLocal  bool
}

type FeeConfig struct {
	DefaultMaxFee types.FIL
}

type UserRaftConfig struct {
	// EXPERIMENTAL. config to enabled node cluster with raft consensus
	ClusterModeEnabled bool
	// A folder to store Raft's data.
	DataFolder string
	// InitPeersetMultiAddr provides the list of initial cluster peers for new Raft
	// peers (with no prior state). It is ignored when Raft was already
	// initialized or when starting in staging mode.
	InitPeersetMultiAddr []string
	// LeaderTimeout specifies how long to wait for a leader before
	// failing an operation.
	WaitForLeaderTimeout Duration
	// NetworkTimeout specifies how long before a Raft network
	// operation is timed out
	NetworkTimeout Duration
	// CommitRetries specifies how many times we retry a failed commit until
	// we give up.
	CommitRetries int
	// How long to wait between retries
	CommitRetryDelay Duration
	// BackupsRotate specifies the maximum number of Raft's DataFolder
	// copies that we keep as backups (renaming) after cleanup.
	BackupsRotate int
	// Tracing enables propagation of contexts across binary boundaries.
	Tracing bool
}

type FevmConfig struct {
	// EnableEthRPC enables eth_ rpc, and enables storing a mapping of eth transaction hashes to filecoin message Cids.
	// This will also enable the RealTimeFilterAPI and HistoricFilterAPI by default, but they can be disabled by config options above.
	EnableEthRPC bool

	// EthTxHashMappingLifetimeDays the transaction hash lookup database will delete mappings that have been stored for more than x days
	// Set to 0 to keep all mappings
	EthTxHashMappingLifetimeDays int

	Events Events
}

type Events struct {
	// EnableEthRPC enables APIs that
	// DisableRealTimeFilterAPI will disable the RealTimeFilterAPI that can create and query filters for actor events as they are emitted.
	// The API is enabled when EnableEthRPC is true, but can be disabled selectively with this flag.
	DisableRealTimeFilterAPI bool

	// DisableHistoricFilterAPI will disable the HistoricFilterAPI that can create and query filters for actor events
	// that occurred in the past. HistoricFilterAPI maintains a queryable index of events.
	// The API is enabled when EnableEthRPC is true, but can be disabled selectively with this flag.
	DisableHistoricFilterAPI bool

	// FilterTTL specifies the time to live for actor event filters. Filters that haven't been accessed longer than
	// this time become eligible for automatic deletion.
	FilterTTL Duration

	// MaxFilters specifies the maximum number of filters that may exist at any one time.
	MaxFilters int

	// MaxFilterResults specifies the maximum number of results that can be accumulated by an actor event filter.
	MaxFilterResults int

	// MaxFilterHeightRange specifies the maximum range of heights that can be used in a filter (to avoid querying
	// the entire chain)
	MaxFilterHeightRange uint64

	// DatabasePath is the full path to a sqlite database that will be used to index actor events to
	// support the historic filter APIs. If the database does not exist it will be created. The directory containing
	// the database must already exist and be writeable. If a relative path is provided here, sqlite treats it as
	// relative to the CWD (current working directory).
	DatabasePath string

	// Others, not implemented yet:
	// Set a limit on the number of active websocket subscriptions (may be zero)
	// Set a timeout for subscription clients
	// Set upper bound on index size
}

type IndexConfig struct {
	// EXPERIMENTAL FEATURE. USE WITH CAUTION
	// EnableMsgIndex enables indexing of messages on chain.
	EnableMsgIndex bool
}

<<<<<<< HEAD
type HarmonyDB struct {
	// HOSTS is a list of hostnames to nodes running YugabyteDB
	// in a cluster. Only 1 is required
	Hosts []string

	// The Yugabyte server's username with full credentials to operate on Lotus' Database. Blank for default.
	Username string

	// The password for the related username. Blank for default.
	Password string

	// The database (logical partition) within Yugabyte. Blank for default.
	Database string

	// The port to find Yugabyte. Blank for default.
	Port string
}
=======
>>>>>>> cff785fa
type FaultReporterConfig struct {
	// EnableConsensusFaultReporter controls whether the node will monitor and
	// report consensus faults. When enabled, the node will watch for malicious
	// behaviors like double-mining and parent grinding, and submit reports to the
	// network. This can earn reporter rewards, but is not guaranteed. Nodes should
	// enable fault reporting with care, as it may increase resource usage, and may
	// generate gas fees without earning rewards.
	EnableConsensusFaultReporter bool

	// ConsensusFaultReporterDataDir is the path where fault reporter state will be
	// persisted. This directory should have adequate space and permissions for the
	// node process.
	ConsensusFaultReporterDataDir string

	// ConsensusFaultReporterAddress is the wallet address used for submitting
	// ReportConsensusFault messages. It will pay for gas fees, and receive any
	// rewards. This address should have adequate funds to cover gas fees.
	ConsensusFaultReporterAddress string
}<|MERGE_RESOLUTION|>--- conflicted
+++ resolved
@@ -807,7 +807,6 @@
 	EnableMsgIndex bool
 }
 
-<<<<<<< HEAD
 type HarmonyDB struct {
 	// HOSTS is a list of hostnames to nodes running YugabyteDB
 	// in a cluster. Only 1 is required
@@ -825,8 +824,6 @@
 	// The port to find Yugabyte. Blank for default.
 	Port string
 }
-=======
->>>>>>> cff785fa
 type FaultReporterConfig struct {
 	// EnableConsensusFaultReporter controls whether the node will monitor and
 	// report consensus faults. When enabled, the node will watch for malicious
