package modules

import (
	"bytes"
	"context"
	"errors"
	"fmt"
	"net/http"
	"os"
	"path/filepath"
	"strings"
	"time"

	"go.uber.org/fx"
	"go.uber.org/multierr"
	"golang.org/x/xerrors"

	"github.com/filecoin-project/go-address"
	dtimpl "github.com/filecoin-project/go-data-transfer/impl"
	dtnet "github.com/filecoin-project/go-data-transfer/network"
	dtgstransport "github.com/filecoin-project/go-data-transfer/transport/graphsync"
	piecefilestore "github.com/filecoin-project/go-fil-markets/filestore"
	piecestoreimpl "github.com/filecoin-project/go-fil-markets/piecestore/impl"
	"github.com/filecoin-project/go-fil-markets/retrievalmarket"
	retrievalimpl "github.com/filecoin-project/go-fil-markets/retrievalmarket/impl"
	rmnet "github.com/filecoin-project/go-fil-markets/retrievalmarket/network"
	"github.com/filecoin-project/go-fil-markets/shared"
	"github.com/filecoin-project/go-fil-markets/storagemarket"
	storageimpl "github.com/filecoin-project/go-fil-markets/storagemarket/impl"
	"github.com/filecoin-project/go-fil-markets/storagemarket/impl/storedask"
	smnet "github.com/filecoin-project/go-fil-markets/storagemarket/network"
	"github.com/filecoin-project/go-jsonrpc/auth"
	"github.com/filecoin-project/go-paramfetch"
	"github.com/filecoin-project/go-state-types/abi"
	"github.com/filecoin-project/go-statestore"
	"github.com/filecoin-project/go-storedcounter"
	"github.com/ipfs/go-cid"
	"github.com/ipfs/go-datastore"
	"github.com/ipfs/go-datastore/namespace"
	graphsync "github.com/ipfs/go-graphsync/impl"
	gsnet "github.com/ipfs/go-graphsync/network"
	"github.com/ipfs/go-graphsync/storeutil"
	"github.com/libp2p/go-libp2p-core/host"

	sectorstorage "github.com/filecoin-project/lotus/extern/sector-storage"
	"github.com/filecoin-project/lotus/extern/sector-storage/ffiwrapper"
	"github.com/filecoin-project/lotus/extern/sector-storage/stores"
	sealing "github.com/filecoin-project/lotus/extern/storage-sealing"
	"github.com/filecoin-project/lotus/extern/storage-sealing/sealiface"

	"github.com/filecoin-project/lotus/api"
	"github.com/filecoin-project/lotus/api/v0api"
	"github.com/filecoin-project/lotus/api/v1api"
	"github.com/filecoin-project/lotus/blockstore"
	"github.com/filecoin-project/lotus/build"
	"github.com/filecoin-project/lotus/chain/actors/builtin/miner"
	"github.com/filecoin-project/lotus/chain/gen"
	"github.com/filecoin-project/lotus/chain/gen/slashfilter"
	"github.com/filecoin-project/lotus/chain/types"
	"github.com/filecoin-project/lotus/journal"
	"github.com/filecoin-project/lotus/markets"
	"github.com/filecoin-project/lotus/markets/dagstore"
	marketevents "github.com/filecoin-project/lotus/markets/loggers"
	"github.com/filecoin-project/lotus/markets/pricing"
	lotusminer "github.com/filecoin-project/lotus/miner"
	"github.com/filecoin-project/lotus/node/config"
	"github.com/filecoin-project/lotus/node/modules/dtypes"
	"github.com/filecoin-project/lotus/node/modules/helpers"
	"github.com/filecoin-project/lotus/node/repo"
	"github.com/filecoin-project/lotus/storage"
)

var StorageCounterDSPrefix = "/storage/nextid"

func minerAddrFromDS(ds dtypes.MetadataDS) (address.Address, error) {
	maddrb, err := ds.Get(datastore.NewKey("miner-address"))
	if err != nil {
		return address.Undef, err
	}

	return address.NewFromBytes(maddrb)
}

func GetParams(spt abi.RegisteredSealProof) error {
	ssize, err := spt.SectorSize()
	if err != nil {
		return err
	}

	// If built-in assets are disabled, we expect the user to have placed the right
	// parameters in the right location on the filesystem (/var/tmp/filecoin-proof-parameters).
	if build.DisableBuiltinAssets {
		return nil
	}

	// TODO: We should fetch the params for the actual proof type, not just based on the size.
	if err := paramfetch.GetParams(context.TODO(), build.ParametersJSON(), build.SrsJSON(), uint64(ssize)); err != nil {
		return xerrors.Errorf("fetching proof parameters: %w", err)
	}

	return nil
}

func MinerAddress(ds dtypes.MetadataDS) (dtypes.MinerAddress, error) {
	ma, err := minerAddrFromDS(ds)
	return dtypes.MinerAddress(ma), err
}

func MinerID(ma dtypes.MinerAddress) (dtypes.MinerID, error) {
	id, err := address.IDFromAddress(address.Address(ma))
	return dtypes.MinerID(id), err
}

func StorageNetworkName(ctx helpers.MetricsCtx, a v1api.FullNode) (dtypes.NetworkName, error) {
	if !build.Devnet {
		return "testnetnet", nil
	}
	return a.StateNetworkName(ctx)
}

func SealProofType(maddr dtypes.MinerAddress, fnapi v1api.FullNode) (abi.RegisteredSealProof, error) {
	mi, err := fnapi.StateMinerInfo(context.TODO(), address.Address(maddr), types.EmptyTSK)
	if err != nil {
		return 0, err
	}
	networkVersion, err := fnapi.StateNetworkVersion(context.TODO(), types.EmptyTSK)
	if err != nil {
		return 0, err
	}

	return miner.PreferredSealProofTypeFromWindowPoStType(networkVersion, mi.WindowPoStProofType)
}

type sidsc struct {
	sc *storedcounter.StoredCounter
}

func (s *sidsc) Next() (abi.SectorNumber, error) {
	i, err := s.sc.Next()
	return abi.SectorNumber(i), err
}

func SectorIDCounter(ds dtypes.MetadataDS) sealing.SectorIDCounter {
	sc := storedcounter.New(ds, datastore.NewKey(StorageCounterDSPrefix))
	return &sidsc{sc}
}

func AddressSelector(addrConf *config.MinerAddressConfig) func() (*storage.AddressSelector, error) {
	return func() (*storage.AddressSelector, error) {
		as := &storage.AddressSelector{}
		if addrConf == nil {
			return as, nil
		}

		as.DisableOwnerFallback = addrConf.DisableOwnerFallback
		as.DisableWorkerFallback = addrConf.DisableWorkerFallback

		for _, s := range addrConf.PreCommitControl {
			addr, err := address.NewFromString(s)
			if err != nil {
				return nil, xerrors.Errorf("parsing precommit control address: %w", err)
			}

			as.PreCommitControl = append(as.PreCommitControl, addr)
		}

		for _, s := range addrConf.CommitControl {
			addr, err := address.NewFromString(s)
			if err != nil {
				return nil, xerrors.Errorf("parsing commit control address: %w", err)
			}

			as.CommitControl = append(as.CommitControl, addr)
		}

		for _, s := range addrConf.TerminateControl {
			addr, err := address.NewFromString(s)
			if err != nil {
				return nil, xerrors.Errorf("parsing terminate control address: %w", err)
			}

			as.TerminateControl = append(as.TerminateControl, addr)
		}

		for _, s := range addrConf.DealPublishControl {
			addr, err := address.NewFromString(s)
			if err != nil {
				return nil, xerrors.Errorf("parsing deal publishing control address: %w", err)
			}

			as.DealPublishControl = append(as.DealPublishControl, addr)
		}

		return as, nil
	}
}

type StorageMinerParams struct {
	fx.In

	Lifecycle          fx.Lifecycle
	MetricsCtx         helpers.MetricsCtx
	API                v1api.FullNode
	MetadataDS         dtypes.MetadataDS
	Sealer             sectorstorage.SectorManager
	SectorIDCounter    sealing.SectorIDCounter
	Verifier           ffiwrapper.Verifier
	Prover             ffiwrapper.Prover
	GetSealingConfigFn dtypes.GetSealingConfigFunc
	Journal            journal.Journal
	AddrSel            *storage.AddressSelector
}

func StorageMiner(fc config.MinerFeeConfig) func(params StorageMinerParams) (*storage.Miner, error) {
	return func(params StorageMinerParams) (*storage.Miner, error) {
		var (
			ds     = params.MetadataDS
			mctx   = params.MetricsCtx
			lc     = params.Lifecycle
			api    = params.API
			sealer = params.Sealer
			sc     = params.SectorIDCounter
			verif  = params.Verifier
			prover = params.Prover
			gsd    = params.GetSealingConfigFn
			j      = params.Journal
			as     = params.AddrSel
		)

		maddr, err := minerAddrFromDS(ds)
		if err != nil {
			return nil, err
		}

		ctx := helpers.LifecycleCtx(mctx, lc)

		fps, err := storage.NewWindowedPoStScheduler(api, fc, as, sealer, verif, sealer, j, maddr)
		if err != nil {
			return nil, err
		}

		sm, err := storage.NewMiner(api, maddr, ds, sealer, sc, verif, prover, gsd, fc, j, as)
		if err != nil {
			return nil, err
		}

		lc.Append(fx.Hook{
			OnStart: func(context.Context) error {
				go fps.Run(ctx)
				return sm.Run(ctx)
			},
			OnStop: sm.Stop,
		})

		return sm, nil
	}
}

func HandleRetrieval(host host.Host, lc fx.Lifecycle, m retrievalmarket.RetrievalProvider, j journal.Journal) {
	m.OnReady(marketevents.ReadyLogger("retrieval provider"))
	lc.Append(fx.Hook{

		OnStart: func(ctx context.Context) error {
			m.SubscribeToEvents(marketevents.RetrievalProviderLogger)

			evtType := j.RegisterEventType("markets/retrieval/provider", "state_change")
			m.SubscribeToEvents(markets.RetrievalProviderJournaler(j, evtType))

			return m.Start(ctx)
		},
		OnStop: func(context.Context) error {
			return m.Stop()
		},
	})
}

func HandleDeals(mctx helpers.MetricsCtx, lc fx.Lifecycle, host host.Host, h storagemarket.StorageProvider, j journal.Journal) {
	ctx := helpers.LifecycleCtx(mctx, lc)
	h.OnReady(marketevents.ReadyLogger("storage provider"))
	lc.Append(fx.Hook{
		OnStart: func(context.Context) error {
			h.SubscribeToEvents(marketevents.StorageProviderLogger)

			evtType := j.RegisterEventType("markets/storage/provider", "state_change")
			h.SubscribeToEvents(markets.StorageProviderJournaler(j, evtType))

			return h.Start(ctx)
		},
		OnStop: func(context.Context) error {
			return h.Stop()
		},
	})
}

func HandleMigrateProviderFunds(lc fx.Lifecycle, ds dtypes.MetadataDS, node api.FullNode, minerAddress dtypes.MinerAddress) {
	lc.Append(fx.Hook{
		OnStart: func(ctx context.Context) error {
			b, err := ds.Get(datastore.NewKey("/marketfunds/provider"))
			if err != nil {
				if xerrors.Is(err, datastore.ErrNotFound) {
					return nil
				}
				return err
			}

			var value abi.TokenAmount
			if err = value.UnmarshalCBOR(bytes.NewReader(b)); err != nil {
				return err
			}
			ts, err := node.ChainHead(ctx)
			if err != nil {
				log.Errorf("provider funds migration - getting chain head: %v", err)
				return nil
			}

			mi, err := node.StateMinerInfo(ctx, address.Address(minerAddress), ts.Key())
			if err != nil {
				log.Errorf("provider funds migration - getting miner info %s: %v", minerAddress, err)
				return nil
			}

			_, err = node.MarketReserveFunds(ctx, mi.Worker, address.Address(minerAddress), value)
			if err != nil {
				log.Errorf("provider funds migration - reserving funds (wallet %s, addr %s, funds %d): %v",
					mi.Worker, minerAddress, value, err)
				return nil
			}

			return ds.Delete(datastore.NewKey("/marketfunds/provider"))
		},
	})
}

// NewProviderDAGServiceDataTransfer returns a data transfer manager that just
// uses the provider's Staging DAG service for transfers
func NewProviderDAGServiceDataTransfer(lc fx.Lifecycle, h host.Host, gs dtypes.StagingGraphsync, ds dtypes.MetadataDS, r repo.LockedRepo) (dtypes.ProviderDataTransfer, error) {
	net := dtnet.NewFromLibp2pHost(h)

	dtDs := namespace.Wrap(ds, datastore.NewKey("/datatransfer/provider/transfers"))
	transport := dtgstransport.NewTransport(h.ID(), gs)
	err := os.MkdirAll(filepath.Join(r.Path(), "data-transfer"), 0755) //nolint: gosec
	if err != nil && !os.IsExist(err) {
		return nil, err
	}

	dt, err := dtimpl.NewDataTransfer(dtDs, filepath.Join(r.Path(), "data-transfer"), net, transport)
	if err != nil {
		return nil, err
	}

	dt.OnReady(marketevents.ReadyLogger("provider data transfer"))
	lc.Append(fx.Hook{
		OnStart: func(ctx context.Context) error {
			dt.SubscribeToEvents(marketevents.DataTransferLogger)
			return dt.Start(ctx)
		},
		OnStop: func(ctx context.Context) error {
			return dt.Stop(ctx)
		},
	})
	return dt, nil
}

// NewProviderPieceStore creates a statestore for storing metadata about pieces
// shared by the storage and retrieval providers
func NewProviderPieceStore(lc fx.Lifecycle, ds dtypes.MetadataDS) (dtypes.ProviderPieceStore, error) {
	ps, err := piecestoreimpl.NewPieceStore(namespace.Wrap(ds, datastore.NewKey("/storagemarket")))
	if err != nil {
		return nil, err
	}
	ps.OnReady(marketevents.ReadyLogger("piecestore"))
	lc.Append(fx.Hook{
		OnStart: func(ctx context.Context) error {
			return ps.Start(ctx)
		},
	})
	return ps, nil
}

// StagingBlockstore creates a blockstore for staging blocks for a miner
// in a storage deal, prior to sealing
func StagingBlockstore(lc fx.Lifecycle, mctx helpers.MetricsCtx, r repo.LockedRepo) (dtypes.StagingBlockstore, error) {
	ctx := helpers.LifecycleCtx(mctx, lc)
	stagingds, err := r.Datastore(ctx, "/staging")
	if err != nil {
		return nil, err
	}

	return blockstore.FromDatastore(stagingds), nil
}

// StagingGraphsync creates a graphsync instance which reads and writes blocks
// to the StagingBlockstore
func StagingGraphsync(parallelTransfers uint64) func(mctx helpers.MetricsCtx, lc fx.Lifecycle, ibs dtypes.StagingBlockstore, h host.Host) dtypes.StagingGraphsync {
	return func(mctx helpers.MetricsCtx, lc fx.Lifecycle, ibs dtypes.StagingBlockstore, h host.Host) dtypes.StagingGraphsync {
		graphsyncNetwork := gsnet.NewFromLibp2pHost(h)
		loader := storeutil.LoaderForBlockstore(ibs)
		storer := storeutil.StorerForBlockstore(ibs)
		gs := graphsync.New(helpers.LifecycleCtx(mctx, lc), graphsyncNetwork, loader, storer, graphsync.RejectAllRequestsByDefault(), graphsync.MaxInProgressRequests(parallelTransfers))

		return gs
	}
}

func SetupBlockProducer(lc fx.Lifecycle, ds dtypes.MetadataDS, api v1api.FullNode, epp gen.WinningPoStProver, sf *slashfilter.SlashFilter, j journal.Journal) (*lotusminer.Miner, error) {
	minerAddr, err := minerAddrFromDS(ds)
	if err != nil {
		return nil, err
	}

	m := lotusminer.NewMiner(api, epp, minerAddr, sf, j)

	lc.Append(fx.Hook{
		OnStart: func(ctx context.Context) error {
			if err := m.Start(ctx); err != nil {
				return err
			}
			return nil
		},
		OnStop: func(ctx context.Context) error {
			return m.Stop(ctx)
		},
	})

	return m, nil
}

func NewStorageAsk(ctx helpers.MetricsCtx, fapi v1api.FullNode, ds dtypes.MetadataDS, minerAddress dtypes.MinerAddress, spn storagemarket.StorageProviderNode) (*storedask.StoredAsk, error) {

	mi, err := fapi.StateMinerInfo(ctx, address.Address(minerAddress), types.EmptyTSK)
	if err != nil {
		return nil, err
	}

	providerDs := namespace.Wrap(ds, datastore.NewKey("/deals/provider"))
	// legacy this was mistake where this key was place -- so we move the legacy key if need be
	err = shared.MoveKey(providerDs, "/latest-ask", "/storage-ask/latest")
	if err != nil {
		return nil, err
	}
	return storedask.NewStoredAsk(namespace.Wrap(providerDs, datastore.NewKey("/storage-ask")), datastore.NewKey("latest"), spn, address.Address(minerAddress),
		storagemarket.MaxPieceSize(abi.PaddedPieceSize(mi.SectorSize)))
}

func BasicDealFilter(user dtypes.StorageDealFilter) func(onlineOk dtypes.ConsiderOnlineStorageDealsConfigFunc,
	offlineOk dtypes.ConsiderOfflineStorageDealsConfigFunc,
	verifiedOk dtypes.ConsiderVerifiedStorageDealsConfigFunc,
	unverifiedOk dtypes.ConsiderUnverifiedStorageDealsConfigFunc,
	blocklistFunc dtypes.StorageDealPieceCidBlocklistConfigFunc,
	expectedSealTimeFunc dtypes.GetExpectedSealDurationFunc,
	startDelay dtypes.GetMaxDealStartDelayFunc,
	spn storagemarket.StorageProviderNode) dtypes.StorageDealFilter {
	return func(onlineOk dtypes.ConsiderOnlineStorageDealsConfigFunc,
		offlineOk dtypes.ConsiderOfflineStorageDealsConfigFunc,
		verifiedOk dtypes.ConsiderVerifiedStorageDealsConfigFunc,
		unverifiedOk dtypes.ConsiderUnverifiedStorageDealsConfigFunc,
		blocklistFunc dtypes.StorageDealPieceCidBlocklistConfigFunc,
		expectedSealTimeFunc dtypes.GetExpectedSealDurationFunc,
		startDelay dtypes.GetMaxDealStartDelayFunc,
		spn storagemarket.StorageProviderNode) dtypes.StorageDealFilter {

		return func(ctx context.Context, deal storagemarket.MinerDeal) (bool, string, error) {
			b, err := onlineOk()
			if err != nil {
				return false, "miner error", err
			}

			if deal.Ref != nil && deal.Ref.TransferType != storagemarket.TTManual && !b {
				log.Warnf("online storage deal consideration disabled; rejecting storage deal proposal from client: %s", deal.Client.String())
				return false, "miner is not considering online storage deals", nil
			}

			b, err = offlineOk()
			if err != nil {
				return false, "miner error", err
			}

			if deal.Ref != nil && deal.Ref.TransferType == storagemarket.TTManual && !b {
				log.Warnf("offline storage deal consideration disabled; rejecting storage deal proposal from client: %s", deal.Client.String())
				return false, "miner is not accepting offline storage deals", nil
			}

			b, err = verifiedOk()
			if err != nil {
				return false, "miner error", err
			}

			if deal.Proposal.VerifiedDeal && !b {
				log.Warnf("verified storage deal consideration disabled; rejecting storage deal proposal from client: %s", deal.Client.String())
				return false, "miner is not accepting verified storage deals", nil
			}

			b, err = unverifiedOk()
			if err != nil {
				return false, "miner error", err
			}

			if !deal.Proposal.VerifiedDeal && !b {
				log.Warnf("unverified storage deal consideration disabled; rejecting storage deal proposal from client: %s", deal.Client.String())
				return false, "miner is not accepting unverified storage deals", nil
			}

			blocklist, err := blocklistFunc()
			if err != nil {
				return false, "miner error", err
			}

			for idx := range blocklist {
				if deal.Proposal.PieceCID.Equals(blocklist[idx]) {
					log.Warnf("piece CID in proposal %s is blocklisted; rejecting storage deal proposal from client: %s", deal.Proposal.PieceCID, deal.Client.String())
					return false, fmt.Sprintf("miner has blocklisted piece CID %s", deal.Proposal.PieceCID), nil
				}
			}

			sealDuration, err := expectedSealTimeFunc()
			if err != nil {
				return false, "miner error", err
			}

			sealEpochs := sealDuration / (time.Duration(build.BlockDelaySecs) * time.Second)
			_, ht, err := spn.GetChainHead(ctx)
			if err != nil {
				return false, "failed to get chain head", err
			}
			earliest := abi.ChainEpoch(sealEpochs) + ht
			if deal.Proposal.StartEpoch < earliest {
				log.Warnw("proposed deal would start before sealing can be completed; rejecting storage deal proposal from client", "piece_cid", deal.Proposal.PieceCID, "client", deal.Client.String(), "seal_duration", sealDuration, "earliest", earliest, "curepoch", ht)
				return false, fmt.Sprintf("cannot seal a sector before %s", deal.Proposal.StartEpoch), nil
			}

			sd, err := startDelay()
			if err != nil {
				return false, "miner error", err
			}

			// Reject if it's more than 7 days in the future
			// TODO: read from cfg
			maxStartEpoch := earliest + abi.ChainEpoch(uint64(sd.Seconds())/build.BlockDelaySecs)
			if deal.Proposal.StartEpoch > maxStartEpoch {
				return false, fmt.Sprintf("deal start epoch is too far in the future: %s > %s", deal.Proposal.StartEpoch, maxStartEpoch), nil
			}

			if user != nil {
				return user(ctx, deal)
			}

			return true, "", nil
		}
	}
}

func StorageProvider(minerAddress dtypes.MinerAddress,
	storedAsk *storedask.StoredAsk,
	h host.Host, ds dtypes.MetadataDS,
	r repo.LockedRepo,
	pieceStore dtypes.ProviderPieceStore,
	dataTransfer dtypes.ProviderDataTransfer,
	spn storagemarket.StorageProviderNode,
	df dtypes.StorageDealFilter,
	dsw *dagstore.Wrapper,
) (storagemarket.StorageProvider, error) {
	net := smnet.NewFromLibp2pHost(h)

	dir := filepath.Join(r.Path(), "deal-staging")

	// migrate temporary files that were created directly under the repo, by
	// moving them to the new directory and symlinking them.
	oldDir := r.Path()
	if err := migrateDealStaging(oldDir, dir); err != nil {
		return nil, xerrors.Errorf("failed to make deal staging directory %w", err)
	}

	store, err := piecefilestore.NewLocalFileStore(piecefilestore.OsPath(dir))
	if err != nil {
		return nil, err
	}

	opt := storageimpl.CustomDealDecisionLogic(storageimpl.DealDeciderFunc(df))

	return storageimpl.NewProvider(
		net,
		namespace.Wrap(ds, datastore.NewKey("/deals/provider")),
		store,
		dsw,
		pieceStore,
		dataTransfer,
		spn,
		address.Address(minerAddress),
		storedAsk,
		opt,
	)
}

func RetrievalDealFilter(userFilter dtypes.RetrievalDealFilter) func(onlineOk dtypes.ConsiderOnlineRetrievalDealsConfigFunc,
	offlineOk dtypes.ConsiderOfflineRetrievalDealsConfigFunc) dtypes.RetrievalDealFilter {
	return func(onlineOk dtypes.ConsiderOnlineRetrievalDealsConfigFunc,
		offlineOk dtypes.ConsiderOfflineRetrievalDealsConfigFunc) dtypes.RetrievalDealFilter {
		return func(ctx context.Context, state retrievalmarket.ProviderDealState) (bool, string, error) {
			b, err := onlineOk()
			if err != nil {
				return false, "miner error", err
			}

			if !b {
				log.Warn("online retrieval deal consideration disabled; rejecting retrieval deal proposal from client")
				return false, "miner is not accepting online retrieval deals", nil
			}

			b, err = offlineOk()
			if err != nil {
				return false, "miner error", err
			}

			if !b {
				log.Info("offline retrieval has not been implemented yet")
			}

			if userFilter != nil {
				return userFilter(ctx, state)
			}

			return true, "", nil
		}
	}
}

func RetrievalNetwork(h host.Host) rmnet.RetrievalMarketNetwork {
	return rmnet.NewFromLibp2pHost(h)
}

// RetrievalPricingFunc configures the pricing function to use for retrieval deals.
func RetrievalPricingFunc(cfg config.DealmakingConfig) func(_ dtypes.ConsiderOnlineRetrievalDealsConfigFunc,
	_ dtypes.ConsiderOfflineRetrievalDealsConfigFunc) dtypes.RetrievalPricingFunc {

	return func(_ dtypes.ConsiderOnlineRetrievalDealsConfigFunc,
		_ dtypes.ConsiderOfflineRetrievalDealsConfigFunc) dtypes.RetrievalPricingFunc {
		if cfg.RetrievalPricing.Strategy == config.RetrievalPricingExternalMode {
			return pricing.ExternalRetrievalPricingFunc(cfg.RetrievalPricing.External.Path)
		}

		return retrievalimpl.DefaultPricingFunc(cfg.RetrievalPricing.Default.VerifiedDealsFreeTransfer)
	}
}

// RetrievalProvider creates a new retrieval provider attached to the provider blockstore
func RetrievalProvider(
	maddr dtypes.MinerAddress,
	adapter retrievalmarket.RetrievalProviderNode,
	sa retrievalmarket.SectorAccessor,
	netwk rmnet.RetrievalMarketNetwork,
	ds dtypes.MetadataDS,
	pieceStore dtypes.ProviderPieceStore,
	dt dtypes.ProviderDataTransfer,
	pricingFnc dtypes.RetrievalPricingFunc,
	userFilter dtypes.RetrievalDealFilter,
	dagStore *dagstore.Wrapper,
) (retrievalmarket.RetrievalProvider, error) {
	opt := retrievalimpl.DealDeciderOpt(retrievalimpl.DealDecider(userFilter))
	return retrievalimpl.NewProvider(
		address.Address(maddr),
		adapter,
		sa,
		netwk,
		pieceStore,
		dagStore,
		dt,
		namespace.Wrap(ds, datastore.NewKey("/retrievals/provider")),
		retrievalimpl.RetrievalPricingFunc(pricingFnc),
		opt,
	)
}

var WorkerCallsPrefix = datastore.NewKey("/worker/calls")
var ManagerWorkPrefix = datastore.NewKey("/stmgr/calls")

func LocalStorage(mctx helpers.MetricsCtx, lc fx.Lifecycle, ls stores.LocalStorage, si stores.SectorIndex, urls stores.URLs) (*stores.Local, error) {
	ctx := helpers.LifecycleCtx(mctx, lc)
	return stores.NewLocal(ctx, ls, si, urls)
}

func RemoteStorage(lstor *stores.Local, si stores.SectorIndex, sa sectorstorage.StorageAuth, sc sectorstorage.SealerConfig) *stores.Remote {
	return stores.NewRemote(lstor, si, http.Header(sa), sc.ParallelFetchLimit, &stores.DefaultPartialFileHandler{})
}

func SectorStorage(mctx helpers.MetricsCtx, lc fx.Lifecycle, lstor *stores.Local, stor *stores.Remote, ls stores.LocalStorage, si stores.SectorIndex, sc sectorstorage.SealerConfig, ds dtypes.MetadataDS) (*sectorstorage.Manager, error) {
	ctx := helpers.LifecycleCtx(mctx, lc)

	wsts := statestore.New(namespace.Wrap(ds, WorkerCallsPrefix))
	smsts := statestore.New(namespace.Wrap(ds, ManagerWorkPrefix))

	sst, err := sectorstorage.New(ctx, lstor, stor, ls, si, sc, wsts, smsts)
	if err != nil {
		return nil, err
	}

	lc.Append(fx.Hook{
		OnStop: sst.Close,
	})

	return sst, nil
}

func StorageAuth(ctx helpers.MetricsCtx, ca v0api.Common) (sectorstorage.StorageAuth, error) {
	token, err := ca.AuthNew(ctx, []auth.Permission{"admin"})
	if err != nil {
		return nil, xerrors.Errorf("creating storage auth header: %w", err)
	}

	headers := http.Header{}
	headers.Add("Authorization", "Bearer "+string(token))
	return sectorstorage.StorageAuth(headers), nil
}

func StorageAuthWithURL(apiInfo string) func(ctx helpers.MetricsCtx, ca v0api.Common) (sectorstorage.StorageAuth, error) {
	return func(ctx helpers.MetricsCtx, ca v0api.Common) (sectorstorage.StorageAuth, error) {
		s := strings.Split(apiInfo, ":")
		if len(s) != 2 {
			return nil, errors.New("unexpected format of `apiInfo`")
		}
		headers := http.Header{}
		headers.Add("Authorization", "Bearer "+s[0])
		return sectorstorage.StorageAuth(headers), nil
	}
}

func NewConsiderOnlineStorageDealsConfigFunc(r repo.LockedRepo) (dtypes.ConsiderOnlineStorageDealsConfigFunc, error) {
	return func() (out bool, err error) {
		err = readCfg(r, func(cfg *config.StorageMiner) {
			out = cfg.Dealmaking.ConsiderOnlineStorageDeals
		})
		return
	}, nil
}

func NewSetConsideringOnlineStorageDealsFunc(r repo.LockedRepo) (dtypes.SetConsiderOnlineStorageDealsConfigFunc, error) {
	return func(b bool) (err error) {
		err = mutateCfg(r, func(cfg *config.StorageMiner) {
			cfg.Dealmaking.ConsiderOnlineStorageDeals = b
		})
		return
	}, nil
}

func NewConsiderOnlineRetrievalDealsConfigFunc(r repo.LockedRepo) (dtypes.ConsiderOnlineRetrievalDealsConfigFunc, error) {
	return func() (out bool, err error) {
		err = readCfg(r, func(cfg *config.StorageMiner) {
			out = cfg.Dealmaking.ConsiderOnlineRetrievalDeals
		})
		return
	}, nil
}

func NewSetConsiderOnlineRetrievalDealsConfigFunc(r repo.LockedRepo) (dtypes.SetConsiderOnlineRetrievalDealsConfigFunc, error) {
	return func(b bool) (err error) {
		err = mutateCfg(r, func(cfg *config.StorageMiner) {
			cfg.Dealmaking.ConsiderOnlineRetrievalDeals = b
		})
		return
	}, nil
}

func NewStorageDealPieceCidBlocklistConfigFunc(r repo.LockedRepo) (dtypes.StorageDealPieceCidBlocklistConfigFunc, error) {
	return func() (out []cid.Cid, err error) {
		err = readCfg(r, func(cfg *config.StorageMiner) {
			out = cfg.Dealmaking.PieceCidBlocklist
		})
		return
	}, nil
}

func NewSetStorageDealPieceCidBlocklistConfigFunc(r repo.LockedRepo) (dtypes.SetStorageDealPieceCidBlocklistConfigFunc, error) {
	return func(blocklist []cid.Cid) (err error) {
		err = mutateCfg(r, func(cfg *config.StorageMiner) {
			cfg.Dealmaking.PieceCidBlocklist = blocklist
		})
		return
	}, nil
}

func NewConsiderOfflineStorageDealsConfigFunc(r repo.LockedRepo) (dtypes.ConsiderOfflineStorageDealsConfigFunc, error) {
	return func() (out bool, err error) {
		err = readCfg(r, func(cfg *config.StorageMiner) {
			out = cfg.Dealmaking.ConsiderOfflineStorageDeals
		})
		return
	}, nil
}

func NewSetConsideringOfflineStorageDealsFunc(r repo.LockedRepo) (dtypes.SetConsiderOfflineStorageDealsConfigFunc, error) {
	return func(b bool) (err error) {
		err = mutateCfg(r, func(cfg *config.StorageMiner) {
			cfg.Dealmaking.ConsiderOfflineStorageDeals = b
		})
		return
	}, nil
}

func NewConsiderOfflineRetrievalDealsConfigFunc(r repo.LockedRepo) (dtypes.ConsiderOfflineRetrievalDealsConfigFunc, error) {
	return func() (out bool, err error) {
		err = readCfg(r, func(cfg *config.StorageMiner) {
			out = cfg.Dealmaking.ConsiderOfflineRetrievalDeals
		})
		return
	}, nil
}

func NewSetConsiderOfflineRetrievalDealsConfigFunc(r repo.LockedRepo) (dtypes.SetConsiderOfflineRetrievalDealsConfigFunc, error) {
	return func(b bool) (err error) {
		err = mutateCfg(r, func(cfg *config.StorageMiner) {
			cfg.Dealmaking.ConsiderOfflineRetrievalDeals = b
		})
		return
	}, nil
}

func NewConsiderVerifiedStorageDealsConfigFunc(r repo.LockedRepo) (dtypes.ConsiderVerifiedStorageDealsConfigFunc, error) {
	return func() (out bool, err error) {
		err = readCfg(r, func(cfg *config.StorageMiner) {
			out = cfg.Dealmaking.ConsiderVerifiedStorageDeals
		})
		return
	}, nil
}

func NewSetConsideringVerifiedStorageDealsFunc(r repo.LockedRepo) (dtypes.SetConsiderVerifiedStorageDealsConfigFunc, error) {
	return func(b bool) (err error) {
		err = mutateCfg(r, func(cfg *config.StorageMiner) {
			cfg.Dealmaking.ConsiderVerifiedStorageDeals = b
		})
		return
	}, nil
}

func NewConsiderUnverifiedStorageDealsConfigFunc(r repo.LockedRepo) (dtypes.ConsiderUnverifiedStorageDealsConfigFunc, error) {
	return func() (out bool, err error) {
		err = readCfg(r, func(cfg *config.StorageMiner) {
			out = cfg.Dealmaking.ConsiderUnverifiedStorageDeals
		})
		return
	}, nil
}

func NewSetConsideringUnverifiedStorageDealsFunc(r repo.LockedRepo) (dtypes.SetConsiderUnverifiedStorageDealsConfigFunc, error) {
	return func(b bool) (err error) {
		err = mutateCfg(r, func(cfg *config.StorageMiner) {
			cfg.Dealmaking.ConsiderUnverifiedStorageDeals = b
		})
		return
	}, nil
}

func NewSetSealConfigFunc(r repo.LockedRepo) (dtypes.SetSealingConfigFunc, error) {
	return func(cfg sealiface.Config) (err error) {
		err = mutateCfg(r, func(c *config.StorageMiner) {
			c.Sealing = config.SealingConfig{
				MaxWaitDealsSectors:       cfg.MaxWaitDealsSectors,
				MaxSealingSectors:         cfg.MaxSealingSectors,
				MaxSealingSectorsForDeals: cfg.MaxSealingSectorsForDeals,
				WaitDealsDelay:            config.Duration(cfg.WaitDealsDelay),
				AlwaysKeepUnsealedCopy:    cfg.AlwaysKeepUnsealedCopy,
				FinalizeEarly:             cfg.FinalizeEarly,

				CollateralFromMinerBalance: cfg.CollateralFromMinerBalance,
				AvailableBalanceBuffer:     types.FIL(cfg.AvailableBalanceBuffer),
				DisableCollateralFallback:  cfg.DisableCollateralFallback,

				BatchPreCommits:     cfg.BatchPreCommits,
				MaxPreCommitBatch:   cfg.MaxPreCommitBatch,
				PreCommitBatchWait:  config.Duration(cfg.PreCommitBatchWait),
				PreCommitBatchSlack: config.Duration(cfg.PreCommitBatchSlack),

				AggregateCommits:      cfg.AggregateCommits,
				MinCommitBatch:        cfg.MinCommitBatch,
				MaxCommitBatch:        cfg.MaxCommitBatch,
				CommitBatchWait:       config.Duration(cfg.CommitBatchWait),
				CommitBatchSlack:      config.Duration(cfg.CommitBatchSlack),
				AggregateAboveBaseFee: types.FIL(cfg.AggregateAboveBaseFee),

				TerminateBatchMax:  cfg.TerminateBatchMax,
				TerminateBatchMin:  cfg.TerminateBatchMin,
				TerminateBatchWait: config.Duration(cfg.TerminateBatchWait),
			}
		})
		return
	}, nil
}

func ToSealingConfig(cfg *config.StorageMiner) sealiface.Config {
	return sealiface.Config{
		MaxWaitDealsSectors:       cfg.Sealing.MaxWaitDealsSectors,
		MaxSealingSectors:         cfg.Sealing.MaxSealingSectors,
		MaxSealingSectorsForDeals: cfg.Sealing.MaxSealingSectorsForDeals,
		WaitDealsDelay:            time.Duration(cfg.Sealing.WaitDealsDelay),
		AlwaysKeepUnsealedCopy:    cfg.Sealing.AlwaysKeepUnsealedCopy,
		FinalizeEarly:             cfg.Sealing.FinalizeEarly,

		CollateralFromMinerBalance: cfg.Sealing.CollateralFromMinerBalance,
		AvailableBalanceBuffer:     types.BigInt(cfg.Sealing.AvailableBalanceBuffer),
		DisableCollateralFallback:  cfg.Sealing.DisableCollateralFallback,

		BatchPreCommits:     cfg.Sealing.BatchPreCommits,
		MaxPreCommitBatch:   cfg.Sealing.MaxPreCommitBatch,
		PreCommitBatchWait:  time.Duration(cfg.Sealing.PreCommitBatchWait),
		PreCommitBatchSlack: time.Duration(cfg.Sealing.PreCommitBatchSlack),

		AggregateCommits:      cfg.Sealing.AggregateCommits,
		MinCommitBatch:        cfg.Sealing.MinCommitBatch,
		MaxCommitBatch:        cfg.Sealing.MaxCommitBatch,
		CommitBatchWait:       time.Duration(cfg.Sealing.CommitBatchWait),
		CommitBatchSlack:      time.Duration(cfg.Sealing.CommitBatchSlack),
		AggregateAboveBaseFee: types.BigInt(cfg.Sealing.AggregateAboveBaseFee),

		TerminateBatchMax:  cfg.Sealing.TerminateBatchMax,
		TerminateBatchMin:  cfg.Sealing.TerminateBatchMin,
		TerminateBatchWait: time.Duration(cfg.Sealing.TerminateBatchWait),
	}
}

func NewGetSealConfigFunc(r repo.LockedRepo) (dtypes.GetSealingConfigFunc, error) {
	return func() (out sealiface.Config, err error) {
		err = readCfg(r, func(cfg *config.StorageMiner) {
			out = ToSealingConfig(cfg)
		})
		return
	}, nil
}

func NewSetExpectedSealDurationFunc(r repo.LockedRepo) (dtypes.SetExpectedSealDurationFunc, error) {
	return func(delay time.Duration) (err error) {
		err = mutateCfg(r, func(cfg *config.StorageMiner) {
			cfg.Dealmaking.ExpectedSealDuration = config.Duration(delay)
		})
		return
	}, nil
}

func NewGetExpectedSealDurationFunc(r repo.LockedRepo) (dtypes.GetExpectedSealDurationFunc, error) {
	return func() (out time.Duration, err error) {
		err = readCfg(r, func(cfg *config.StorageMiner) {
			out = time.Duration(cfg.Dealmaking.ExpectedSealDuration)
		})
		return
	}, nil
}

func NewSetMaxDealStartDelayFunc(r repo.LockedRepo) (dtypes.SetMaxDealStartDelayFunc, error) {
	return func(delay time.Duration) (err error) {
		err = mutateCfg(r, func(cfg *config.StorageMiner) {
			cfg.Dealmaking.MaxDealStartDelay = config.Duration(delay)
		})
		return
	}, nil
}

func NewGetMaxDealStartDelayFunc(r repo.LockedRepo) (dtypes.GetMaxDealStartDelayFunc, error) {
	return func() (out time.Duration, err error) {
		err = readCfg(r, func(cfg *config.StorageMiner) {
			out = time.Duration(cfg.Dealmaking.MaxDealStartDelay)
		})
		return
	}, nil
}

func readCfg(r repo.LockedRepo, accessor func(*config.StorageMiner)) error {
	raw, err := r.Config()
	if err != nil {
		return err
	}

	cfg, ok := raw.(*config.StorageMiner)
	if !ok {
		return xerrors.New("expected address of config.StorageMiner")
	}

	accessor(cfg)

	return nil
}

func mutateCfg(r repo.LockedRepo, mutator func(*config.StorageMiner)) error {
	var typeErr error

	setConfigErr := r.SetConfig(func(raw interface{}) {
		cfg, ok := raw.(*config.StorageMiner)
		if !ok {
			typeErr = errors.New("expected miner config")
			return
		}

		mutator(cfg)
	})

	return multierr.Combine(typeErr, setConfigErr)
}

func ExtractEnabledMinerSubsystems(cfg config.MinerSubsystemConfig) (res api.MinerSubsystems) {
	if cfg.EnableMining {
		res = append(res, api.SubsystemMining)
	}
	if cfg.EnableSealing {
		res = append(res, api.SubsystemSealing)
	}
	if cfg.EnableSectorStorage {
		res = append(res, api.SubsystemSectorStorage)
	}
	if cfg.EnableMarkets {
		res = append(res, api.SubsystemMarkets)
	}
	return res
<<<<<<< HEAD
}

func migrateDealStaging(oldPath, newPath string) error {
	dirInfo, err := os.Stat(newPath)
	if err == nil {
		if !dirInfo.IsDir() {
			return xerrors.Errorf("%s is not a directory", newPath)
		}
		// The newPath exists already, below migration has already occurred.
		return nil
	}

	// if the directory doesn't exist, create it
	if os.IsNotExist(err) {
		if err := os.MkdirAll(newPath, 0755); err != nil {
			return xerrors.Errorf("failed to mk directory %s for deal staging: %w", newPath, err)
		}
	} else { // if we failed for other reasons, abort.
		return err
	}

	// if this is the first time we created the directory, symlink all staged deals into it. "Migration"
	// get a list of files in the miner repo
	dirEntries, err := os.ReadDir(oldPath)
	if err != nil {
		return xerrors.Errorf("failed to list directory %s for deal staging: %w", oldPath, err)
	}

	for _, entry := range dirEntries {
		// ignore directories, they are not the deals.
		if entry.IsDir() {
			continue
		}
		// the FileStore from fil-storage-market creates temporary staged deal files with the pattern "fstmp"
		// https://github.com/filecoin-project/go-fil-markets/blob/00ff81e477d846ac0cb58a0c7d1c2e9afb5ee1db/filestore/filestore.go#L69
		name := entry.Name()
		if strings.Contains(name, "fstmp") {
			// from the miner repo
			oldPath := filepath.Join(oldPath, name)
			// to its subdir "deal-staging"
			newPath := filepath.Join(newPath, name)
			// create a symbolic link in the new deal staging directory to preserve existing staged deals.
			// all future staged deals will be created here.
			if err := os.Rename(oldPath, newPath); err != nil {
				return xerrors.Errorf("failed to move %s to %s: %w", oldPath, newPath, err)
			}
			if err := os.Symlink(newPath, oldPath); err != nil {
				return xerrors.Errorf("failed to symlink %s to %s: %w", oldPath, newPath, err)
			}
			log.Infow("symlinked staged deal", "from", oldPath, "to", newPath)
		}
	}
	return nil
=======
>>>>>>> 15d90c24
}<|MERGE_RESOLUTION|>--- conflicted
+++ resolved
@@ -993,23 +993,6 @@
 	return multierr.Combine(typeErr, setConfigErr)
 }
 
-func ExtractEnabledMinerSubsystems(cfg config.MinerSubsystemConfig) (res api.MinerSubsystems) {
-	if cfg.EnableMining {
-		res = append(res, api.SubsystemMining)
-	}
-	if cfg.EnableSealing {
-		res = append(res, api.SubsystemSealing)
-	}
-	if cfg.EnableSectorStorage {
-		res = append(res, api.SubsystemSectorStorage)
-	}
-	if cfg.EnableMarkets {
-		res = append(res, api.SubsystemMarkets)
-	}
-	return res
-<<<<<<< HEAD
-}
-
 func migrateDealStaging(oldPath, newPath string) error {
 	dirInfo, err := os.Stat(newPath)
 	if err == nil {
@@ -1061,6 +1044,20 @@
 		}
 	}
 	return nil
-=======
->>>>>>> 15d90c24
+}
+
+func ExtractEnabledMinerSubsystems(cfg config.MinerSubsystemConfig) (res api.MinerSubsystems) {
+	if cfg.EnableMining {
+		res = append(res, api.SubsystemMining)
+	}
+	if cfg.EnableSealing {
+		res = append(res, api.SubsystemSealing)
+	}
+	if cfg.EnableSectorStorage {
+		res = append(res, api.SubsystemSectorStorage)
+	}
+	if cfg.EnableMarkets {
+		res = append(res, api.SubsystemMarkets)
+	}
+	return res
 }