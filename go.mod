--- conflicted
+++ resolved
@@ -296,11 +296,7 @@
 	github.com/prometheus/procfs v0.9.0 // indirect
 	github.com/prometheus/statsd_exporter v0.22.7 // indirect
 	github.com/quic-go/qpack v0.4.0 // indirect
-<<<<<<< HEAD
-	github.com/quic-go/qtls-go1-20 v0.3.2 // indirect
-=======
 	github.com/quic-go/qtls-go1-20 v0.3.3 // indirect
->>>>>>> 81ce7a44
 	github.com/quic-go/quic-go v0.37.6 // indirect
 	github.com/quic-go/webtransport-go v0.5.3 // indirect
 	github.com/rivo/uniseg v0.1.0 // indirect
